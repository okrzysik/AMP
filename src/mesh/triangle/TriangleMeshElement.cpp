--- conflicted
+++ resolved
@@ -439,13 +439,7 @@
 /********************************************************
  *  Explicit instantiations of TriangleMeshElement       *
  ********************************************************/
-<<<<<<< HEAD
-
 DISABLE_WARNINGS
-
-=======
-DISABLE_WARNINGS
->>>>>>> 69f3bf8e
 template class TriangleMeshElement<1, 1, 0>;
 template class TriangleMeshElement<1, 1, 1>;
 template class TriangleMeshElement<1, 2, 0>;
@@ -462,13 +456,7 @@
 template class TriangleMeshElement<3, 3, 1>;
 template class TriangleMeshElement<3, 3, 2>;
 template class TriangleMeshElement<3, 3, 3>;
-<<<<<<< HEAD
-
 ENABLE_WARNINGS
 
-=======
-ENABLE_WARNINGS
->>>>>>> 69f3bf8e
-
 
 } // namespace AMP::Mesh