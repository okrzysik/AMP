--- conflicted
+++ resolved
@@ -1021,40 +1021,7 @@
  ********************************************************/
 void generateAll()
 {
-    const char *ascii[]  = { "distortedElementMesh",
-<<<<<<< HEAD
-                             "cookMesh0",
-                             "cookMesh1",
-                             "cookMesh2",
-                             "cookMesh3",
-                             "cookMesh4",
-                             "regPlateWithHole1",
-                             "regPlateWithHole2",
-                             "mesh7elem-1",
-                             "mesh7elem-2",
-                             "boxMesh-1",
-                             "boxMesh-2",
-                             "boxMesh-3",
-                             "boxMesh-4",
-                             "boxMesh-5",
-                             "fullMpcMesh-3",
-                             "mesh0",
-                             "mesh1",
-                             "mesh2",
-                             "mesh3",
-                             "mesh4",
-                             "mesh2elem-1",
-                             "mesh2elem-2",
-                             "mesh2elem-3",
-                             "mesh2elem-4",
-                             "mesh2elem-5",
-                             "mesh2elem-6",
-                             "mesh3_mod",
-                             "mesh2_mod",
-                             "mesh2_mod_1",
-                             "brick",
-                             "testAMGmesh5" };
-=======
+    const char *ascii[] = { "distortedElementMesh",
                             "cookMesh0",
                             "cookMesh1",
                             "cookMesh2",
@@ -1086,7 +1053,7 @@
                             "mesh2_mod_1",
                             "brick",
                             "testAMGmesh5" };
->>>>>>> be29d675
+
     const char *binary[] = { "lumlmesh1", "lumlmesh2", "lumlmesh3", "lumlmesh4",
                              "lumlmesh5", "lumlmesh6", "lumlmesh7", "lumlmesh8" };
     for ( auto name : ascii ) {
