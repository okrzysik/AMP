--- conflicted
+++ resolved
@@ -8,18 +8,10 @@
 
 # Add the examples:
 # Note: each test executable must be added at least once to ensure it compiles
-<<<<<<< HEAD
-ADD_AMP_EXAMPLE( createMesh  input_createMesh-cube )
+ADD_AMP_EXAMPLE( createMesh input_createMesh-cube )
 ADD_AMP_EXAMPLE( createMesh input_createMesh-2d )
 ADD_AMP_EXAMPLE( createMesh input_createMesh-3d )
 ADD_AMP_EXAMPLE( createMesh input_createMesh-Multimesh )
 
-=======
-ADD_AMP_EXAMPLE( createMesh input_createMesh-cube )
-ADD_AMP_EXAMPLE( createMesh input_createMesh-2d )
-ADD_AMP_EXAMPLE( createMesh input_createMesh-3d )
-ADD_AMP_EXAMPLE( createMesh input_createMesh-Multimesh )
->>>>>>> 99622440
-
 # Install the examples
 INSTALL_AMP_EXAMPLE( mesh )
