#ifndef included_AMP_MeshPoint
#define included_AMP_MeshPoint


#include "AMP/utils/Utilities.h"

#include <cstddef>
#include <initializer_list>
#include <stdexcept>


namespace AMP {
namespace Mesh {


/**
 * \class Point
 * \brief A class used to store information for a point
 */
template<class TYPE>
class MeshPoint final
{
public:
    //! Empty constructor
    constexpr MeshPoint() noexcept : d_ndim( 0 )
    {
        d_data[0] = 0;
        d_data[1] = 0;
        d_data[2] = 0;
    }

    // Constructors
    constexpr MeshPoint( std::initializer_list<TYPE> x ) : d_ndim( x.size() )
    {
        if ( d_ndim > 3 ) throw std::logic_error("Invalid Dimension");
        auto it   = x.begin();
        d_data[0] = *it;
        for ( size_t d = 1; d < d_ndim; d++ )
            d_data[d] = *( ++it );
    }
    constexpr explicit MeshPoint( size_t ndim ) noexcept : d_ndim( ndim )
    {
        d_data[0] = 0;
        d_data[1] = 0;
        d_data[2] = 0;
    }
    constexpr explicit MeshPoint( const TYPE &x ) noexcept : d_ndim( 1 )
    {
        d_data[0] = x;
        d_data[1] = 0;
        d_data[2] = 0;
    }
    constexpr explicit MeshPoint( const TYPE &x, const TYPE &y ) noexcept : d_ndim( 2 )
    {
        d_data[0] = x;
        d_data[1] = y;
        d_data[2] = 0;
    }
    constexpr explicit MeshPoint( const TYPE &x, const TYPE &y, const TYPE &z ) noexcept
        : d_ndim( 3 )
    {
        d_data[0] = x;
        d_data[1] = y;
        d_data[2] = z;
    }
    constexpr explicit MeshPoint( const size_t ndim, const TYPE *x ) noexcept : d_ndim( ndim )
    {
        d_data[0] = 0;
        d_data[1] = 0;
        d_data[2] = 0;
        for ( size_t d = 0; d < d_ndim; d++ )
            d_data[d] = x[d];
    }
    constexpr MeshPoint( const size_t ndim, std::initializer_list<TYPE> x ) : d_ndim( ndim )
    {
<<<<<<< HEAD
        if ( d_ndim > 3 )
            throw std::logic_error( "Invalid Dimension" );
=======
        if ( d_ndim > 3 ) throw std::logic_error("Invalid Dimension");
>>>>>>> 32d6428e
        auto it   = x.begin();
        d_data[0] = *it;
        d_data[1] = 0;
        d_data[2] = 0;
        for ( size_t d = 1; d < std::min<size_t>( d_ndim, x.size() ); d++ )
            d_data[d] = *( ++it );
    }
    template<std::size_t NDIM>
    constexpr MeshPoint( const std::array<TYPE, NDIM> &x ) : d_ndim( NDIM )
    {
        d_data[0] = 0;
        d_data[1] = 0;
        d_data[2] = 0;
        for ( size_t d = 0; d < NDIM; d++ )
            d_data[d] = x[d];
    }

    // Copy/assigment operators
    constexpr MeshPoint( MeshPoint && ) noexcept      = default;
    constexpr MeshPoint( const MeshPoint & ) noexcept = default;
    constexpr MeshPoint &operator=( MeshPoint && ) noexcept = default;
    constexpr MeshPoint &operator=( const MeshPoint & ) noexcept = default;

    // Copy point of a different type
    template<class TYPE2>
    constexpr MeshPoint( const MeshPoint<TYPE2> &rhs ) noexcept : d_ndim( rhs.d_ndim )
    {
        d_data[0] = rhs.d_data[0];
        d_data[1] = rhs.d_data[1];
        d_data[2] = rhs.d_data[2];
    }

    // Number of dimensions
    constexpr size_t size() const { return d_ndim; }
    constexpr uint8_t ndim() const { return d_ndim; }
    constexpr void setNdim( uint8_t N ) { d_ndim = N; }

    // Accessors
    constexpr TYPE *data() noexcept { return d_data; }
    constexpr const TYPE *data() const noexcept { return d_data; }
    constexpr TYPE &x() noexcept { return d_data[0]; }
    constexpr TYPE &y() noexcept { return d_data[1]; }
    constexpr TYPE &z() noexcept { return d_data[2]; }
    constexpr const TYPE &x() const { return d_data[0]; }
    constexpr const TYPE &y() const { return d_data[1]; }
    constexpr const TYPE &z() const { return d_data[2]; }
    constexpr TYPE &operator[]( std::size_t i )
    {
        if ( i >= d_ndim  ) throw std::logic_error("Invalid index");
        return d_data[i];
    }
    constexpr const TYPE &operator[]( std::size_t i ) const
    {
        if ( i >= d_ndim  ) throw std::logic_error("Invalid index");
        return d_data[i];
    }

    // Iterators
    constexpr TYPE *begin() noexcept { return d_data; }
    constexpr TYPE *end() noexcept { return d_data + d_ndim; }
    constexpr const TYPE *begin() const noexcept { return d_data; }
    constexpr const TYPE *end() const noexcept { return d_data + d_ndim; }

    // Arithmetic operators
    constexpr MeshPoint &operator+=( const TYPE rhs ) noexcept
    {
        d_data[0] += rhs;
        d_data[1] += rhs;
        d_data[2] += rhs;
        return *this;
    }
    template<class TYPE2>
    constexpr MeshPoint &operator+=( const MeshPoint<TYPE2> &rhs ) noexcept
    {
        d_data[0] += rhs.d_data[0];
        d_data[1] += rhs.d_data[1];
        d_data[2] += rhs.d_data[2];
        return *this;
    }
    constexpr MeshPoint &operator-=( const TYPE rhs ) noexcept
    {
        d_data[0] -= rhs;
        d_data[1] -= rhs;
        d_data[2] -= rhs;
        return *this;
    }
    template<class TYPE2>
    constexpr MeshPoint &operator-=( const MeshPoint<TYPE2> &rhs ) noexcept
    {
        d_data[0] -= rhs.d_data[0];
        d_data[1] -= rhs.d_data[1];
        d_data[2] -= rhs.d_data[2];
        return *this;
    }
    constexpr MeshPoint &operator*=( const TYPE &rhs ) noexcept
    {
        d_data[0] *= rhs;
        d_data[1] *= rhs;
        d_data[2] *= rhs;
        return *this;
    }

    // Comparison operators
    constexpr bool operator==( const MeshPoint &rhs ) const
    {
        return d_ndim == rhs.d_ndim && d_data[0] == rhs.d_data[0] && d_data[1] == rhs.d_data[1] &&
               d_data[2] == rhs.d_data[2];
    }
    constexpr bool operator!=( const MeshPoint &rhs ) const
    {
        return d_ndim != rhs.d_ndim || d_data[0] != rhs.d_data[0] || d_data[1] != rhs.d_data[1] ||
               d_data[2] != rhs.d_data[2];
    }
    constexpr bool operator>( const MeshPoint &rhs ) const
    {
        if ( d_ndim != rhs.d_ndim )
            return d_ndim > rhs.d_ndim;
        for ( int d = 0; d < 3; d++ ) {
            if ( d_data[d] != rhs.d_data[d] )
                return d_data[d] > rhs.d_data[d];
        }
        return false;
    }
    constexpr bool operator>=( const MeshPoint &rhs ) const
    {
        if ( d_ndim != rhs.d_ndim )
            return d_ndim > rhs.d_ndim;
        for ( int d = 0; d < 3; d++ ) {
            if ( d_data[d] != rhs.d_data[d] )
                return d_data[d] > rhs.d_data[d];
        }
        return true;
    }
    constexpr bool operator<( const MeshPoint &rhs ) const
    {
        if ( d_ndim != rhs.d_ndim )
            return d_ndim > rhs.d_ndim;
        for ( int d = 0; d < 3; d++ ) {
            if ( d_data[d] != rhs.d_data[d] )
                return d_data[d] < rhs.d_data[d];
        }
        return false;
    }
    constexpr bool operator<=( const MeshPoint &rhs ) const
    {
        if ( d_ndim != rhs.d_ndim )
            return d_ndim < rhs.d_ndim;
        for ( int d = 0; d < 3; d++ ) {
            if ( d_data[d] != rhs.d_data[d] )
                return d_data[d] < rhs.d_data[d];
        }
        return true;
    }

    //! Return the squared magnitude
    constexpr TYPE norm() const
    {
        return d_data[0] * d_data[0] + d_data[1] * d_data[1] + d_data[2] * d_data[2];
    }

    //! Return the magnitude
    inline TYPE abs() const { return sqrt( norm() ); }

    //! Print the point
    inline void print( std::ostream &os ) const
    {
        if ( d_ndim == 0 ) {
            os << "()";
        } else {
            os << "(" << d_data[0];
            for ( int d = 1; d < d_ndim; d++ )
                os << "," << d_data[d];
            os << ")";
        }
    }

private:
    uint8_t d_ndim;
    TYPE d_data[3];
};


using Point = MeshPoint<double>;

} // namespace Mesh
} // namespace AMP


/****************************************************************
 * Operator overloading                                          *
 ****************************************************************/
template<class TYPE>
constexpr AMP::Mesh::MeshPoint<TYPE> operator+( const AMP::Mesh::MeshPoint<TYPE> &a,
                                                const AMP::Mesh::MeshPoint<TYPE> &b )
{
    TYPE c[3] = { a.x() + b.x(), a.y() + b.y(), a.z() + b.z() };
    return AMP::Mesh::MeshPoint<TYPE>( a.size(), c );
}
template<class TYPE>
constexpr AMP::Mesh::MeshPoint<TYPE> operator+( const AMP::Mesh::MeshPoint<TYPE> &a, const TYPE &b )
{
    TYPE c[3] = { a.x() + b, a.y() + b, a.z() + b };
    return AMP::Mesh::MeshPoint<TYPE>( a.size(), c );
}
template<class TYPE>
constexpr AMP::Mesh::MeshPoint<TYPE> operator+( const TYPE &a, const AMP::Mesh::MeshPoint<TYPE> &b )
{
    TYPE c[3] = { a + b.x(), a + b.y(), a + b.z() };
    return AMP::Mesh::MeshPoint<TYPE>( b.size(), c );
}
template<class TYPE>
constexpr AMP::Mesh::MeshPoint<TYPE> operator-( const AMP::Mesh::MeshPoint<TYPE> &a,
                                                const AMP::Mesh::MeshPoint<TYPE> &b )
{
    TYPE c[3] = { a.x() - b.x(), a.y() - b.y(), a.z() - b.z() };
    return AMP::Mesh::MeshPoint<TYPE>( a.size(), c );
}
template<class TYPE>
constexpr AMP::Mesh::MeshPoint<TYPE> operator-( const AMP::Mesh::MeshPoint<TYPE> &a, const TYPE &b )
{
    TYPE c[3] = { a.x() - b, a.y() - b, a.z() - b };
    return AMP::Mesh::MeshPoint<TYPE>( a.size(), c );
}
template<class TYPE>
constexpr AMP::Mesh::MeshPoint<TYPE> operator-( const TYPE &a, const AMP::Mesh::MeshPoint<TYPE> &b )
{
    TYPE c[3] = { a - b.x(), a - b.y(), a - b.z() };
    return AMP::Mesh::MeshPoint<TYPE>( b.size(), c );
}
template<class TYPE>
constexpr AMP::Mesh::MeshPoint<TYPE> operator-( const AMP::Mesh::MeshPoint<TYPE> &a )
{
    TYPE c[3] = { -a.x(), -a.y(), -a.z() };
    return AMP::Mesh::MeshPoint<TYPE>( a.size(), c );
}
template<class TYPE>
constexpr AMP::Mesh::MeshPoint<TYPE> operator*( const AMP::Mesh::MeshPoint<TYPE> &a, const TYPE &b )
{
    auto c = a;
    c.x() *= b;
    c.y() *= b;
    c.z() *= b;
    return c;
}
template<class TYPE>
constexpr AMP::Mesh::MeshPoint<TYPE> operator*( const TYPE &a, const AMP::Mesh::MeshPoint<TYPE> &b )
{
    auto c = b;
    c.x() *= a;
    c.y() *= a;
    c.z() *= a;
    return c;
}


/****************************************************************
 * Helper functions                                              *
 ****************************************************************/
template<class TYPE>
constexpr TYPE abs( const AMP::Mesh::MeshPoint<TYPE> &x )
{
    return x.abs();
}
template<class TYPE>
constexpr TYPE dot( const AMP::Mesh::MeshPoint<TYPE> &a, const AMP::Mesh::MeshPoint<TYPE> &b )
{
    return a.x() * b.x() + a.y() * b.y() + a.z() * b.z();
}
template<class TYPE>
constexpr AMP::Mesh::MeshPoint<TYPE> cross( const AMP::Mesh::MeshPoint<TYPE> &a,
                                            const AMP::Mesh::MeshPoint<TYPE> &b )
{
    return AMP::Mesh::MeshPoint<TYPE>( a.y() * b.z() - a.z() * b.y(),
                                       a.z() * b.x() - a.x() * b.z(),
                                       a.x() * b.y() - a.y() * b.x() );
}
template<class TYPE>
constexpr AMP::Mesh::MeshPoint<TYPE> normalize( const AMP::Mesh::MeshPoint<TYPE> &x )
{
    auto y   = x;
    double t = 1.0 / x.abs();
    y.x() *= t;
    y.y() *= t;
    y.z() *= t;
    return y;
}
template<class TYPE>
std::ostream &operator<<( std::ostream &out, const AMP::Mesh::MeshPoint<TYPE> &x )
{
    x.print( out );
    return out;
}

#endif<|MERGE_RESOLUTION|>--- conflicted
+++ resolved
@@ -73,12 +73,8 @@
     }
     constexpr MeshPoint( const size_t ndim, std::initializer_list<TYPE> x ) : d_ndim( ndim )
     {
-<<<<<<< HEAD
         if ( d_ndim > 3 )
             throw std::logic_error( "Invalid Dimension" );
-=======
-        if ( d_ndim > 3 ) throw std::logic_error("Invalid Dimension");
->>>>>>> 32d6428e
         auto it   = x.begin();
         d_data[0] = *it;
         d_data[1] = 0;
