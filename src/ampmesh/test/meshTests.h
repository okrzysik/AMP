--- conflicted
+++ resolved
@@ -167,9 +167,8 @@
                 const AMP::Mesh::GeomType type2 = (AMP::Mesh::GeomType) i;
                 std::vector<AMP::Mesh::MeshElement> pieces = element.getElements(type2);
                 if ( pieces.empty() )
-<<<<<<< HEAD
                     elements_pass = false;
-#ifdef USE_STKMESH
+#ifdef USE_EXT_STKMESH
                 if (mesh->DB().get() && 
                     mesh->DB()->keyExists("FileName")   &&
                     mesh->DB()->getString("FileName") == "pellet_lo_res.e") {
@@ -178,14 +177,11 @@
                   if (type == AMP::Mesh::Volume && type2 == AMP::Mesh::Face) elements_pass = true; // Not all elements have faces.
                 }
 #endif
-=======
-                    elements_pass = false;  // Did not return anything
                 AMP::Utilities::quicksort(pieces);
                 for (size_t j=1; j<pieces.size(); j++) {
                     if ( pieces[j]==pieces[j-1] )
                         elements_pass = false;  // Repeated elements
                 }
->>>>>>> 8f457427
             }
             std::vector< AMP::Mesh::MeshElement::shared_ptr > neighbors = element.getNeighbors();
             if ( neighbors.empty() ) {
@@ -368,7 +364,7 @@
         const size_t N_ghost0 = mesh->numGhostElements(type,0);
         const size_t N_ghost1 = comm.sumReduce( mesh->numGhostElements(type,1) );
         const size_t N_sum    = comm.sumReduce(N_local);
-#ifdef USE_STKMESH
+#ifdef USE_EXT_STKMESH
         if (mesh->DB().get() && 
             mesh->DB()->keyExists("FileName")   &&
             mesh->DB()->getString("FileName") == "pellet_lo_res.e" &&
@@ -578,7 +574,7 @@
             AMP::Mesh::MeshIterator iterator = mesh->getSurfaceIterator( type, gcw );
             size_t global_size = mesh->getComm().sumReduce(iterator.size());
             bool passes = global_size>0;
-#ifdef USE_STKMESH
+#ifdef USE_EXT_STKMESH
             if (mesh->DB().get() && 
                 mesh->DB()->keyExists("FileName")   &&
                 mesh->DB()->getString("FileName") == "pellet_lo_res.e" &&
