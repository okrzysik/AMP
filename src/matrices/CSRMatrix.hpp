#ifndef included_AMP_CSRMatrix_hpp
#define included_AMP_CSRMatrix_hpp

#include "AMP/matrices/CSRMatrix.h"
#include "AMP/matrices/MatrixParameters.h"
#include "AMP/matrices/data/CSRMatrixData.h"
#include "AMP/matrices/operations/CSRMatrixOperationsDefault.h"
#include "AMP/vectors/VectorBuilder.h"

#if defined( AMP_USE_KOKKOS ) || defined( AMP_USE_TRILINOS_KOKKOS )
    #include "AMP/matrices/operations/CSRMatrixOperationsKokkos.h"
    #include "Kokkos_Core.hpp"
#endif

#include <cstdio>
#include <cstring>
#include <numeric>

namespace AMP::LinearAlgebra {


/********************************************************
 * Constructor/Destructor                                *
 ********************************************************/
template<typename Policy, typename Allocator>
CSRMatrix<Policy, Allocator>::CSRMatrix( std::shared_ptr<MatrixParametersBase> params )
    : Matrix( params )
{
<<<<<<< HEAD
#if defined( USE_HIP ) && ( defined( AMP_USE_KOKKOS ) || defined( AMP_USE_TRILINOS_KOKKOS ) )
    AMP::pout << "Using Kokkos operations" << std::endl;
    d_matrixOps = std::make_shared<
        CSRMatrixOperationsKokkos<Policy, Allocator, Kokkos::DefaultExecutionSpace>>();
#else
    AMP::pout << "Using default operations" << std::endl;
    d_matrixOps = std::make_shared<CSRMatrixOperationsDefault<Policy, Allocator>>();
#endif
=======
    d_matrixOps  = std::make_shared<CSRMatrixOperationsDefault<Policy, Allocator>>();
>>>>>>> c0da4304
    d_matrixData = std::make_shared<CSRMatrixData<Policy, Allocator>>( params );
}

template<typename Policy, typename Allocator>
CSRMatrix<Policy, Allocator>::CSRMatrix( std::shared_ptr<MatrixData> data ) : Matrix( data )
{
<<<<<<< HEAD
#if defined( USE_HIP ) && ( defined( AMP_USE_KOKKOS ) || defined( AMP_USE_TRILINOS_KOKKOS ) )
    AMP::pout << "Using Kokkos operations" << std::endl;
    d_matrixOps = std::make_shared<
        CSRMatrixOperationsKokkos<Policy, Allocator, Kokkos::DefaultExecutionSpace>>();
#else
    AMP::pout << "Using default operations" << std::endl;
    d_matrixOps = std::make_shared<CSRMatrixOperationsDefault<Policy, Allocator>>();
#endif
=======
    d_matrixOps = std::make_shared<CSRMatrixOperationsDefault<Policy, Allocator>>();
>>>>>>> c0da4304
}

template<typename Policy, typename Allocator>
CSRMatrix<Policy, Allocator>::~CSRMatrix()
{
}

/********************************************************
 * Copy/transpose the matrix                             *
 ********************************************************/
template<typename Policy, typename Allocator>
std::shared_ptr<Matrix> CSRMatrix<Policy, Allocator>::clone() const
{
    return std::make_shared<CSRMatrix<Policy, Allocator>>( d_matrixData->cloneMatrixData() );
}

template<typename Policy, typename Allocator>
std::shared_ptr<Matrix> CSRMatrix<Policy, Allocator>::transpose() const
{
    auto data = d_matrixData->transpose();
    return std::make_shared<CSRMatrix<Policy, Allocator>>( data );
}

/********************************************************
 * Multiply two matricies                                *
 * result = this * other_op                              *
 * C(N,M) = A(N,K)*B(K,M)
 ********************************************************/
template<typename Policy, typename Allocator>
<<<<<<< HEAD
void CSRMatrix<Policy, Allocator>::multiply( std::shared_ptr<Matrix>, std::shared_ptr<Matrix> & )
{
    AMP_ERROR( "Not implemented" );
=======
void CSRMatrix<Policy, Allocator>::multiply( std::shared_ptr<Matrix> other_op,
                                             std::shared_ptr<Matrix> &result )
{
    // Create the matrix
    auto params = std::make_shared<AMP::LinearAlgebra::MatrixParameters>(
        getLeftDOFManager(), other_op->getRightDOFManager(), getComm() );

    // Create the matrix
    auto newData = std::make_shared<AMP::LinearAlgebra::CSRMatrixData<Policy, Allocator>>( params );
    auto newMatrix = std::make_shared<AMP::LinearAlgebra::CSRMatrix<Policy, Allocator>>( newData );
    AMP_ASSERT( newMatrix );
    result = newMatrix;

    d_matrixOps->matMultiply( *getMatrixData(), *other_op->getMatrixData(), *newData );
>>>>>>> c0da4304
}

/********************************************************
 * Get/Set the diagonal                                  *
 ********************************************************/
template<typename Policy, typename Allocator>
Vector::shared_ptr CSRMatrix<Policy, Allocator>::extractDiagonal( Vector::shared_ptr buf ) const
{
    Vector::shared_ptr out = buf;
    if ( !buf )
        out = this->getRightVector();

    d_matrixData->extractDiagonal( out );

    return out;
}

/********************************************************
 * Get the left/right vectors and DOFManagers            *
 ********************************************************/
template<typename Policy, typename Allocator>
Vector::shared_ptr CSRMatrix<Policy, Allocator>::getRightVector() const
{
    auto var = std::dynamic_pointer_cast<CSRMatrixData<Policy, Allocator>>( d_matrixData )
                   ->getRightVariable();
    return createVector( getRightDOFManager(), var );
}
template<typename Policy, typename Allocator>
Vector::shared_ptr CSRMatrix<Policy, Allocator>::getLeftVector() const
{
    auto var = std::dynamic_pointer_cast<CSRMatrixData<Policy, Allocator>>( d_matrixData )
                   ->getLeftVariable();
    return createVector( getLeftDOFManager(), var );
}


} // namespace AMP::LinearAlgebra

#endif<|MERGE_RESOLUTION|>--- conflicted
+++ resolved
@@ -26,7 +26,6 @@
 CSRMatrix<Policy, Allocator>::CSRMatrix( std::shared_ptr<MatrixParametersBase> params )
     : Matrix( params )
 {
-<<<<<<< HEAD
 #if defined( USE_HIP ) && ( defined( AMP_USE_KOKKOS ) || defined( AMP_USE_TRILINOS_KOKKOS ) )
     AMP::pout << "Using Kokkos operations" << std::endl;
     d_matrixOps = std::make_shared<
@@ -35,16 +34,12 @@
     AMP::pout << "Using default operations" << std::endl;
     d_matrixOps = std::make_shared<CSRMatrixOperationsDefault<Policy, Allocator>>();
 #endif
-=======
-    d_matrixOps  = std::make_shared<CSRMatrixOperationsDefault<Policy, Allocator>>();
->>>>>>> c0da4304
     d_matrixData = std::make_shared<CSRMatrixData<Policy, Allocator>>( params );
 }
 
 template<typename Policy, typename Allocator>
 CSRMatrix<Policy, Allocator>::CSRMatrix( std::shared_ptr<MatrixData> data ) : Matrix( data )
 {
-<<<<<<< HEAD
 #if defined( USE_HIP ) && ( defined( AMP_USE_KOKKOS ) || defined( AMP_USE_TRILINOS_KOKKOS ) )
     AMP::pout << "Using Kokkos operations" << std::endl;
     d_matrixOps = std::make_shared<
@@ -53,9 +48,6 @@
     AMP::pout << "Using default operations" << std::endl;
     d_matrixOps = std::make_shared<CSRMatrixOperationsDefault<Policy, Allocator>>();
 #endif
-=======
-    d_matrixOps = std::make_shared<CSRMatrixOperationsDefault<Policy, Allocator>>();
->>>>>>> c0da4304
 }
 
 template<typename Policy, typename Allocator>
@@ -85,11 +77,6 @@
  * C(N,M) = A(N,K)*B(K,M)
  ********************************************************/
 template<typename Policy, typename Allocator>
-<<<<<<< HEAD
-void CSRMatrix<Policy, Allocator>::multiply( std::shared_ptr<Matrix>, std::shared_ptr<Matrix> & )
-{
-    AMP_ERROR( "Not implemented" );
-=======
 void CSRMatrix<Policy, Allocator>::multiply( std::shared_ptr<Matrix> other_op,
                                              std::shared_ptr<Matrix> &result )
 {
@@ -104,7 +91,6 @@
     result = newMatrix;
 
     d_matrixOps->matMultiply( *getMatrixData(), *other_op->getMatrixData(), *newData );
->>>>>>> c0da4304
 }
 
 /********************************************************
