#ifndef included_AMP_CSRMatrix_hpp
#define included_AMP_CSRMatrix_hpp

#include "AMP/matrices/CSRMatrix.h"
#include "AMP/matrices/MatrixParameters.h"
#include "AMP/matrices/data/CSRMatrixData.h"
#include "AMP/matrices/operations/CSRMatrixOperationsDefault.h"
#include "AMP/vectors/VectorBuilder.h"
#include <cstdio>
#include <cstring>

#include <numeric>

namespace AMP::LinearAlgebra {


/********************************************************
 * Constructor/Destructor                                *
 ********************************************************/
template<typename Policy, typename Allocator>
<<<<<<< HEAD
CSRMatrix<Policy,Allocator>::CSRMatrix( std::shared_ptr<MatrixParametersBase> params )
  : Matrix( params )
=======
CSRMatrix<Policy, Allocator>::CSRMatrix( std::shared_ptr<MatrixParametersBase> params )
    : Matrix( params )
>>>>>>> 3aa0618b
{
    d_matrixOps  = std::make_shared<CSRMatrixOperationsDefault<Policy, Allocator>>();
    d_matrixData = std::make_shared<CSRMatrixData<Policy, Allocator>>( params );
}

template<typename Policy, typename Allocator>
<<<<<<< HEAD
CSRMatrix<Policy,Allocator>::CSRMatrix( std::shared_ptr<MatrixData> data )
  : Matrix( data )
=======
CSRMatrix<Policy, Allocator>::CSRMatrix( std::shared_ptr<MatrixData> data ) : Matrix( data )
>>>>>>> 3aa0618b
{
    d_matrixOps = std::make_shared<CSRMatrixOperationsDefault<Policy, Allocator>>();
}

template<typename Policy, typename Allocator>
CSRMatrix<Policy, Allocator>::~CSRMatrix()
{
}

/********************************************************
 * Copy/transpose the matrix                             *
 ********************************************************/
template<typename Policy, typename Allocator>
std::shared_ptr<Matrix> CSRMatrix<Policy, Allocator>::clone() const
{
    return std::make_shared<CSRMatrix<Policy, Allocator>>( d_matrixData->cloneMatrixData() );
}

template<typename Policy, typename Allocator>
std::shared_ptr<Matrix> CSRMatrix<Policy, Allocator>::transpose() const
{
    auto data = d_matrixData->transpose();
    return std::make_shared<CSRMatrix<Policy, Allocator>>( data );
}

/********************************************************
 * Multiply two matricies                                *
 * result = this * other_op                              *
 * C(N,M) = A(N,K)*B(K,M)
 ********************************************************/
template<typename Policy, typename Allocator>
<<<<<<< HEAD
void CSRMatrix<Policy,Allocator>::multiply( std::shared_ptr<Matrix>,
					    std::shared_ptr<Matrix> & )
{
  AMP_ERROR( "Not implemented" );
=======
void CSRMatrix<Policy, Allocator>::multiply( std::shared_ptr<Matrix> other_op,
                                             std::shared_ptr<Matrix> &result )
{
    // Create the matrix
    auto params = std::make_shared<AMP::LinearAlgebra::MatrixParameters>(
        getLeftDOFManager(), other_op->getRightDOFManager(), getComm() );

    // Create the matrix
    auto newData = std::make_shared<AMP::LinearAlgebra::CSRMatrixData<Policy, Allocator>>( params );
    auto newMatrix = std::make_shared<AMP::LinearAlgebra::CSRMatrix<Policy, Allocator>>( newData );
    AMP_ASSERT( newMatrix );
    result = newMatrix;

    d_matrixOps->matMultiply( *getMatrixData(), *other_op->getMatrixData(), *newData );
>>>>>>> 3aa0618b
}

/********************************************************
 * Get/Set the diagonal                                  *
 ********************************************************/
template<typename Policy, typename Allocator>
Vector::shared_ptr CSRMatrix<Policy, Allocator>::extractDiagonal( Vector::shared_ptr buf ) const
{
    Vector::shared_ptr out = buf;
    if ( !buf )
        out = this->getRightVector();

    d_matrixData->extractDiagonal( out );

    return out;
}

/********************************************************
 * Get the left/right vectors and DOFManagers            *
 ********************************************************/
template<typename Policy, typename Allocator>
Vector::shared_ptr CSRMatrix<Policy, Allocator>::getRightVector() const
{
    auto var = std::dynamic_pointer_cast<CSRMatrixData<Policy, Allocator>>( d_matrixData )
                   ->getRightVariable();
    return createVector( getRightDOFManager(), var );
}
template<typename Policy, typename Allocator>
Vector::shared_ptr CSRMatrix<Policy, Allocator>::getLeftVector() const
{
    auto var = std::dynamic_pointer_cast<CSRMatrixData<Policy, Allocator>>( d_matrixData )
                   ->getLeftVariable();
    return createVector( getLeftDOFManager(), var );
}


} // namespace AMP::LinearAlgebra

#endif<|MERGE_RESOLUTION|>--- conflicted
+++ resolved
@@ -18,25 +18,15 @@
  * Constructor/Destructor                                *
  ********************************************************/
 template<typename Policy, typename Allocator>
-<<<<<<< HEAD
-CSRMatrix<Policy,Allocator>::CSRMatrix( std::shared_ptr<MatrixParametersBase> params )
-  : Matrix( params )
-=======
 CSRMatrix<Policy, Allocator>::CSRMatrix( std::shared_ptr<MatrixParametersBase> params )
     : Matrix( params )
->>>>>>> 3aa0618b
 {
     d_matrixOps  = std::make_shared<CSRMatrixOperationsDefault<Policy, Allocator>>();
     d_matrixData = std::make_shared<CSRMatrixData<Policy, Allocator>>( params );
 }
 
 template<typename Policy, typename Allocator>
-<<<<<<< HEAD
-CSRMatrix<Policy,Allocator>::CSRMatrix( std::shared_ptr<MatrixData> data )
-  : Matrix( data )
-=======
 CSRMatrix<Policy, Allocator>::CSRMatrix( std::shared_ptr<MatrixData> data ) : Matrix( data )
->>>>>>> 3aa0618b
 {
     d_matrixOps = std::make_shared<CSRMatrixOperationsDefault<Policy, Allocator>>();
 }
@@ -68,27 +58,10 @@
  * C(N,M) = A(N,K)*B(K,M)
  ********************************************************/
 template<typename Policy, typename Allocator>
-<<<<<<< HEAD
 void CSRMatrix<Policy,Allocator>::multiply( std::shared_ptr<Matrix>,
 					    std::shared_ptr<Matrix> & )
 {
   AMP_ERROR( "Not implemented" );
-=======
-void CSRMatrix<Policy, Allocator>::multiply( std::shared_ptr<Matrix> other_op,
-                                             std::shared_ptr<Matrix> &result )
-{
-    // Create the matrix
-    auto params = std::make_shared<AMP::LinearAlgebra::MatrixParameters>(
-        getLeftDOFManager(), other_op->getRightDOFManager(), getComm() );
-
-    // Create the matrix
-    auto newData = std::make_shared<AMP::LinearAlgebra::CSRMatrixData<Policy, Allocator>>( params );
-    auto newMatrix = std::make_shared<AMP::LinearAlgebra::CSRMatrix<Policy, Allocator>>( newData );
-    AMP_ASSERT( newMatrix );
-    result = newMatrix;
-
-    d_matrixOps->matMultiply( *getMatrixData(), *other_op->getMatrixData(), *newData );
->>>>>>> 3aa0618b
 }
 
 /********************************************************
