#ifndef included_AMP_CSRMatrix_hpp
#define included_AMP_CSRMatrix_hpp

#include "AMP/vectors/VectorBuilder.h"
#include "AMP/matrices/CSRMatrix.h"
#include "AMP/matrices/MatrixParameters.h"
#include "AMP/matrices/data/CSRMatrixData.h"
#include "AMP/matrices/operations/CSRMatrixOperationsDefault.h"

#if defined( AMP_USE_KOKKOS ) || defined( AMP_USE_TRILINOS_KOKKOS )
#include "Kokkos_Core.hpp"
#include "AMP/matrices/operations/CSRMatrixOperationsKokkos.h"
#endif

#include <cstdio>
#include <cstring>
#include <numeric>

namespace AMP::LinearAlgebra {


/********************************************************
 * Constructor/Destructor                                *
 ********************************************************/
template<typename Policy, typename Allocator>
CSRMatrix<Policy,Allocator>::CSRMatrix( std::shared_ptr<MatrixParametersBase> params ) : Matrix( params )
{
<<<<<<< HEAD
    d_matrixData = std::make_shared<CSRMatrixData<Policy>>( params );
#if defined( AMP_USE_KOKKOS ) || defined( AMP_USE_TRILINOS_KOKKOS )
    d_matrixOps  = std::make_shared<CSRMatrixOperationsKokkos<Policy,Kokkos::DefaultExecutionSpace>>();
#else
    d_matrixOps  = std::make_shared<CSRMatrixOperationsDefault<Policy>>();
#endif
=======
    d_matrixOps  = std::make_shared<CSRMatrixOperationsDefault<Policy,Allocator>>();
    d_matrixData = std::make_shared<CSRMatrixData<Policy,Allocator>>( params );
>>>>>>> 432107bb
}

template<typename Policy, typename Allocator>
CSRMatrix<Policy,Allocator>::CSRMatrix( std::shared_ptr<MatrixData> data ) : Matrix( data )
{
<<<<<<< HEAD
#if defined( AMP_USE_KOKKOS ) || defined( AMP_USE_TRILINOS_KOKKOS )
    d_matrixOps  = std::make_shared<CSRMatrixOperationsKokkos<Policy,Kokkos::DefaultExecutionSpace>>();
#else
    d_matrixOps  = std::make_shared<CSRMatrixOperationsDefault<Policy>>();
#endif
=======
    d_matrixOps = std::make_shared<CSRMatrixOperationsDefault<Policy,Allocator>>();
>>>>>>> 432107bb
}

template<typename Policy, typename Allocator>
CSRMatrix<Policy,Allocator>::~CSRMatrix()
{
}

/********************************************************
 * Copy/transpose the matrix                             *
 ********************************************************/
template<typename Policy, typename Allocator>
std::shared_ptr<Matrix> CSRMatrix<Policy,Allocator>::clone() const
{
    return std::make_shared<CSRMatrix<Policy,Allocator>>( d_matrixData->cloneMatrixData() );
}

template<typename Policy, typename Allocator>
std::shared_ptr<Matrix> CSRMatrix<Policy,Allocator>::transpose() const
{
    auto data = d_matrixData->transpose();
    return std::make_shared<CSRMatrix<Policy,Allocator>>( data );
}

/********************************************************
 * Multiply two matricies                                *
 * result = this * other_op                              *
 * C(N,M) = A(N,K)*B(K,M)
 ********************************************************/
template<typename Policy, typename Allocator>
void CSRMatrix<Policy,Allocator>::multiply( std::shared_ptr<Matrix> other_op,
                                  std::shared_ptr<Matrix> &result )
{
    // Create the matrix
    auto params = std::make_shared<AMP::LinearAlgebra::MatrixParameters>(
        getLeftDOFManager(), other_op->getRightDOFManager(), getComm() );

    // Create the matrix
    auto newData   = std::make_shared<AMP::LinearAlgebra::CSRMatrixData<Policy,Allocator>>( params );
    auto newMatrix = std::make_shared<AMP::LinearAlgebra::CSRMatrix<Policy,Allocator>>( newData );
    AMP_ASSERT( newMatrix );
    result = newMatrix;

    d_matrixOps->matMultiply( *getMatrixData(), *other_op->getMatrixData(), *newData );
}

/********************************************************
 * Get/Set the diagonal                                  *
 ********************************************************/
template<typename Policy, typename Allocator>
Vector::shared_ptr CSRMatrix<Policy,Allocator>::extractDiagonal( Vector::shared_ptr buf ) const
{
    Vector::shared_ptr out = buf;
    if ( !buf )
        out = this->getRightVector();

    d_matrixData->extractDiagonal( out );

    return out;
}

/********************************************************
 * Get the left/right vectors and DOFManagers            *
 ********************************************************/
template<typename Policy, typename Allocator>
Vector::shared_ptr CSRMatrix<Policy,Allocator>::getRightVector() const
{
    auto var = std::dynamic_pointer_cast<CSRMatrixData<Policy,Allocator>>( d_matrixData )->getRightVariable();
    return createVector( getRightDOFManager(), var );
}
template<typename Policy, typename Allocator>
Vector::shared_ptr CSRMatrix<Policy,Allocator>::getLeftVector() const
{
    auto var = std::dynamic_pointer_cast<CSRMatrixData<Policy,Allocator>>( d_matrixData )->getLeftVariable();
    return createVector( getLeftDOFManager(), var );
}


} // namespace AMP::LinearAlgebra

#endif<|MERGE_RESOLUTION|>--- conflicted
+++ resolved
@@ -25,31 +25,22 @@
 template<typename Policy, typename Allocator>
 CSRMatrix<Policy,Allocator>::CSRMatrix( std::shared_ptr<MatrixParametersBase> params ) : Matrix( params )
 {
-<<<<<<< HEAD
-    d_matrixData = std::make_shared<CSRMatrixData<Policy>>( params );
 #if defined( AMP_USE_KOKKOS ) || defined( AMP_USE_TRILINOS_KOKKOS )
     d_matrixOps  = std::make_shared<CSRMatrixOperationsKokkos<Policy,Kokkos::DefaultExecutionSpace>>();
 #else
     d_matrixOps  = std::make_shared<CSRMatrixOperationsDefault<Policy>>();
 #endif
-=======
-    d_matrixOps  = std::make_shared<CSRMatrixOperationsDefault<Policy,Allocator>>();
     d_matrixData = std::make_shared<CSRMatrixData<Policy,Allocator>>( params );
->>>>>>> 432107bb
 }
 
 template<typename Policy, typename Allocator>
 CSRMatrix<Policy,Allocator>::CSRMatrix( std::shared_ptr<MatrixData> data ) : Matrix( data )
 {
-<<<<<<< HEAD
 #if defined( AMP_USE_KOKKOS ) || defined( AMP_USE_TRILINOS_KOKKOS )
     d_matrixOps  = std::make_shared<CSRMatrixOperationsKokkos<Policy,Kokkos::DefaultExecutionSpace>>();
 #else
     d_matrixOps  = std::make_shared<CSRMatrixOperationsDefault<Policy>>();
 #endif
-=======
-    d_matrixOps = std::make_shared<CSRMatrixOperationsDefault<Policy,Allocator>>();
->>>>>>> 432107bb
 }
 
 template<typename Policy, typename Allocator>
