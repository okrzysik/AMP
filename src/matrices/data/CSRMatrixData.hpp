--- conflicted
+++ resolved
@@ -34,64 +34,6 @@
 /********************************************************
  * Constructor/Destructor helper functions              *
  ********************************************************/
-<<<<<<< HEAD
-=======
-// template<typename T>
-// static T *allocate( size_t N, AMP::Utilities::MemoryType mem_type )
-// {
-//     if ( mem_type == AMP::Utilities::MemoryType::host ) {
-//         std::allocator<T> alloc;
-//         return alloc.allocate( N );
-//     } else if ( mem_type == AMP::Utilities::MemoryType::managed ||
-//                 mem_type == AMP::Utilities::MemoryType::device ) {
-// #ifdef AMP_USE_UMPIRE
-//         auto &resourceManager = umpire::ResourceManager::getInstance();
-//         auto alloc            = ( mem_type == AMP::Utilities::MemoryType::managed ) ?
-//                                     resourceManager.getAllocator( "UM" ) :
-//                                     resourceManager.getAllocator( "DEVICE" );
-//         return static_cast<T *>( alloc.allocate( N * sizeof( T ) ) );
-// #else
-//         AMP_ERROR( "CSRMatrixData: managed and device memory handling without Umpire has not been
-//         "
-//                    "implemented as yet" );
-// #endif
-//     } else {
-//         AMP_ERROR( "Memory type undefined" );
-//     }
-//     return nullptr; // Unreachable
-// }
-
-// template<typename T>
-// void deallocate( T **data, size_t N, AMP::Utilities::MemoryType mem_type )
-// {
-//     if ( mem_type == AMP::Utilities::MemoryType::host ) {
-//         std::allocator<T> alloc;
-//         if ( *data ) {
-//             alloc.deallocate( *data, N );
-//             *data = nullptr;
-//         }
-//     } else if ( mem_type == AMP::Utilities::MemoryType::managed ||
-//                 mem_type == AMP::Utilities::MemoryType::device ) {
-// #ifdef AMP_USE_UMPIRE
-//         auto &resourceManager = umpire::ResourceManager::getInstance();
-//         auto alloc            = ( mem_type == AMP::Utilities::MemoryType::managed ) ?
-//                                     resourceManager.getAllocator( "UM" ) :
-//                                     resourceManager.getAllocator( "DEVICE" );
-//         if ( *data ) {
-//             alloc.deallocate( data );
-//             *data = nullptr;
-//         }
-// #else
-//         AMP_ERROR( "CSRMatrixData: managed and device memory handling without Umpire has not been
-//         "
-//                    "implemented as yet" );
-// #endif
-//     } else {
-//         AMP_ERROR( "Memory type undefined" );
-//     }
-// }
-
->>>>>>> 3aa0618b
 template<typename Policy>
 bool isColValid( typename Policy::gidx_t col,
                  bool is_diag,
@@ -200,13 +142,8 @@
  * Constructors/Destructor for nested class             *
  ********************************************************/
 template<typename Policy, class Allocator>
-<<<<<<< HEAD
-CSRMatrixData<Policy,Allocator>::CSRSerialMatrixData::CSRSerialMatrixData(
-    const CSRMatrixData<Policy,Allocator> &outer,
-=======
 CSRMatrixData<Policy, Allocator>::CSRSerialMatrixData::CSRSerialMatrixData(
     const CSRMatrixData<Policy, Allocator> &outer,
->>>>>>> 3aa0618b
     std::shared_ptr<MatrixParametersBase> params,
     bool is_diag )
     : d_outer( outer )
@@ -261,9 +198,8 @@
         // also track un-referenced columns if off-diagonal
         std::vector<gidx_t> colPad;
         std::set<gidx_t> colSet;
-<<<<<<< HEAD
 	d_nnz_pad = 0;
-        d_nnz = 0;
+        d_nnz     = 0;
         for ( gidx_t i = outer.d_first_row; i < outer.d_last_row; ++i ) {
 	    for ( auto&& col : getRow( i ) ) {
 		if ( isColValid<Policy>( col, d_is_diag, outer.d_first_col, outer.d_last_col ) ) {
@@ -274,19 +210,7 @@
 		}
 	    }
 	}
-	
-=======
-        d_nnz_pad = 0;
-        d_nnz     = 0;
-        for ( size_t i = 0; i < cols.size(); ++i ) {
-            if ( isColValid<Policy>( cols[i], d_is_diag, outer.d_first_col, outer.d_last_col ) ) {
-                ++d_nnz;
-                if ( !d_is_diag ) {
-                    colSet.insert( cols[i] );
-                }
-            }
-        }
->>>>>>> 3aa0618b
+
         // attempt to insert all remote dofs into colSet to see which are un-referenced
         if ( !d_is_diag ) {
             auto remoteDOFs = rightDOFManager->getRemoteDOFs();
@@ -524,15 +448,9 @@
     }
 }
 template<typename Policy, class Allocator>
-<<<<<<< HEAD
-void CSRMatrixData<Policy,Allocator>::getRowByGlobalID( size_t row,
-							std::vector<size_t> &cols,
-							std::vector<double> &vals ) const
-=======
 void CSRMatrixData<Policy, Allocator>::getRowByGlobalID( size_t row,
                                                          std::vector<size_t> &cols,
                                                          std::vector<double> &vals ) const
->>>>>>> 3aa0618b
 {
     AMP_INSIST( row >= static_cast<size_t>( d_first_row ) &&
                     row < static_cast<size_t>( d_last_row ),
