--- conflicted
+++ resolved
@@ -38,10 +38,6 @@
     void initializeHypreMatrix( AMP::Utilities::MemoryType,
                                 HYPRE_BigInt first_row,
                                 HYPRE_BigInt last_row,
-<<<<<<< HEAD
-                                bool has_off_diag,
-=======
->>>>>>> 3977fc33
                                 HYPRE_BigInt nnz_total_d,
                                 HYPRE_Int *csr_ia_d,
                                 HYPRE_BigInt *csr_bja_d,
