#ifndef included_AMP_CSRMatrixData_h
#define included_AMP_CSRMatrixData_h

#include "AMP/matrices/data/MatrixData.h"
#include "AMP/utils/memory.h"

#include <functional>
#include <map>
#include <tuple>

namespace AMP::Discretization {
class DOFManager;
}

namespace AMP::LinearAlgebra {

<<<<<<< HEAD
template<typename Policy, class Allocator = std::allocator<int>>
=======
template<typename Policy, class Allocator = AMP::HostAllocator<int>>
>>>>>>> c0da4304
class CSRMatrixData : public MatrixData
{
public:
    using gidx_t   = typename Policy::gidx_t;
    using lidx_t   = typename Policy::lidx_t;
    using scalar_t = typename Policy::scalar_t;
    using gidxAllocator_t =
        typename std::allocator_traits<Allocator>::template rebind_alloc<gidx_t>;
    using lidxAllocator_t =
        typename std::allocator_traits<Allocator>::template rebind_alloc<lidx_t>;
    using scalarAllocator_t =
        typename std::allocator_traits<Allocator>::template rebind_alloc<scalar_t>;


    /** \brief Constructor
     * \param[in] params  Description of the matrix
     */
    explicit CSRMatrixData( std::shared_ptr<MatrixParametersBase> params );

    //! Destructor
    virtual ~CSRMatrixData();

    //! Empty constructor
    CSRMatrixData();

    //! Copy constructor
    CSRMatrixData( const CSRMatrixData & ) = delete;

    //! Clone the data
    std::shared_ptr<MatrixData> cloneMatrixData() const override;

    //! Transpose
    std::shared_ptr<MatrixData> transpose() const override;

    //! Extract the diagonal vector
    void extractDiagonal( std::shared_ptr<Vector> buf ) const override;

    //! Return the type of the matrix
    std::string type() const override { return "CSRMatrixData"; }

    /** \brief  Retrieve a row of the matrix in compressed format
     * \param[in]  row Which row
     * \param[out] cols  The column ids of the returned values
     * \param[out] values  The values in the row
     */
    void getRowByGlobalID( size_t row,
                           std::vector<size_t> &cols,
                           std::vector<double> &values ) const override;

    /** \brief  Add values to those in the matrix
     * \param[in] num_rows The number of rows represented in values
     * \param[in] num_cols The number of cols represented in values
     * \param[in] rows  The row ids of values
     * \param[in] cols  The column ids of values
     * \param[in] values  The values to add to the matrix (row-major ordering)
     * \details  This method may fail if the matrix has not
     * allocated a particular (row,col) specified, depending
     * on the actual subclass of matrix used.
     */
    void addValuesByGlobalID( size_t num_rows,
                              size_t num_cols,
                              size_t *rows,
                              size_t *cols,
                              void *values,
                              const typeID &id ) override;

    /** \brief  Set values in the matrix
     * \param[in] num_rows The number of rows represented in values
     * \param[in] num_cols The number of cols represented in values
     * \param[in] rows  The row ids of values
     * \param[in] cols  The column ids of values
     * \param[in] values  The values to set to the matrix (row-major ordering)
     * \details  This method may fail if the matrix has not
     * allocated a particular (row,col) specified, depending
     * on the actual subclass of matrix used.
     */
    void setValuesByGlobalID( size_t num_rows,
                              size_t num_cols,
                              size_t *rows,
                              size_t *cols,
                              void *values,
                              const typeID &id ) override;

    /** \brief  Get values in the matrix
     * \param[in] num_rows The number of rows represented in values
     * \param[in] num_cols The number of cols represented in values
     * \param[in] rows  The row ids of values
     * \param[in] cols  The column ids of values
     * \param[out] values  The values to get from the matrix (row-major ordering)
     * \details  This method will return zero for any entries that
     *   have not been allocated or are not ghosts on the current processor.
     */
    void getValuesByGlobalID( size_t num_rows,
                              size_t num_cols,
                              size_t *rows,
                              size_t *cols,
                              void *values,
                              const typeID &id ) const override;

    /** \brief  Given a row, retrieve the non-zero column indices of the matrix in compressed format
     * \param[in]  row Which row
     */
    std::vector<size_t> getColumnIDs( size_t row ) const override;

    /** \brief  Perform communication to ensure values in the
     * matrix are the same across cores.
     */
    void makeConsistent( AMP::LinearAlgebra::ScatterType t ) override;

    /** \brief Get the DOFManager associated with a right vector ( For
     * \f$\mathbf{y}^T\mathbf{Ax}\f$, \f$\mathbf{x}\f$
     * is a right vector )
     * \return  The DOFManager associated with a right vector
     */
    std::shared_ptr<Discretization::DOFManager> getRightDOFManager() const override;

    /** \brief Get the DOFManager associated with a left vector ( For \f$\mathbf{y}^T\mathbf{Ax}\f$,
     * \f$\mathbf{y}\f$ is
     * a left vector )
     * \return  The DOFManager associated with a left vector
     */
    std::shared_ptr<Discretization::DOFManager> getLeftDOFManager() const override;

    /** \brief  Get the number of local rows in the matrix
     * \return  The number of local rows
     */
    size_t numLocalRows() const override;

    /** \brief  Get the number of global rows in the matrix
     * \return  The number of global rows
     */
    size_t numGlobalRows() const override;

    /** \brief  Get the number of local columns in the matrix
     * \return  The number of local columns
     */
    size_t numLocalColumns() const override;

    /** \brief  Get the number of global columns in the matrix
     * \return  The number of global columns
     */
    size_t numGlobalColumns() const override;

    /** \brief  Get the global id of the beginning row
     * \return  beginning global row id
     */
    size_t beginRow() const override;

    /** \brief  Get the global id of the ending row
     * \return  ending global row id
     */
    size_t endRow() const override;

    size_t beginCol() const { return d_first_col; }

    std::tuple<lidx_t *, gidx_t *, lidx_t *, scalar_t *> getCSRDiagData()
    {
        return std::make_tuple( d_diag_matrix->d_nnz_per_row,
                                d_diag_matrix->d_cols,
                                d_diag_matrix->d_cols_loc,
                                d_diag_matrix->d_coeffs );
    }

    std::tuple<lidx_t *, gidx_t *, lidx_t *, scalar_t *> getCSROffDiagData()
    {
        return std::make_tuple( d_off_diag_matrix->d_nnz_per_row,
                                d_off_diag_matrix->d_cols,
                                d_off_diag_matrix->d_cols_loc,
                                d_off_diag_matrix->d_coeffs );
    }

    lidx_t *getDiagRowStarts() { return d_diag_matrix->d_row_starts; }

    lidx_t *getOffDiagRowStarts() { return d_off_diag_matrix->d_row_starts; }

    bool isSquare() const noexcept { return d_is_square; }

    std::shared_ptr<AMP::LinearAlgebra::Variable> getLeftVariable()
    {
        return d_pParameters->d_VariableLeft;
    }
    std::shared_ptr<AMP::LinearAlgebra::Variable> getRightVariable()
    {
        return d_pParameters->d_VariableRight;
    }

    auto numberOfNonZeros() const { return d_nnz; }

    auto numberOfNonZerosDiag() const { return d_diag_matrix->d_nnz; }

    auto numberOfNonZerosOffDiag() const { return d_off_diag_matrix->d_nnz; }

    bool hasOffDiag() const { return !d_off_diag_matrix->d_is_empty; }

    auto getMemoryLocation() const { return d_memory_location; }

    template<typename idx_t>
    void getOffDiagColumnMap( std::vector<idx_t> &colMap ) const
    {
        // Don't do anything if empty
        if ( d_off_diag_matrix->d_is_empty ) {
            return;
        }

        // Column maps formed lazily, ensure it exists
        d_off_diag_matrix->findColumnMap();

        if ( d_memory_location < AMP::Utilities::MemoryType::device ) {

            // Resize and fill colMap
            colMap.resize( d_off_diag_matrix->d_ncols_unq );

            if constexpr ( std::is_same_v<idx_t, gidx_t> ) {
                std::copy( d_off_diag_matrix->d_cols_unq,
                           d_off_diag_matrix->d_cols_unq + d_off_diag_matrix->d_ncols_unq,
                           colMap.begin() );
            } else {
                std::transform( d_off_diag_matrix->d_cols_unq,
                                d_off_diag_matrix->d_cols_unq + d_off_diag_matrix->d_ncols_unq,
                                colMap.begin(),
                                []( gidx_t c ) -> idx_t { return c; } );
            }
        } else {
            AMP_ERROR( "Copies from device to host memory not implemented yet" );
        }
    }

<<<<<<< HEAD
    void printMemLoc() const
    {
        if ( d_memory_location == AMP::Utilities::MemoryType::host ) {
            AMP::pout << "CSRMatrixData on host" << std::endl;
        } else if ( d_memory_location == AMP::Utilities::MemoryType::managed ) {
            AMP::pout << "CSRMatrixData on managed" << std::endl;
        } else if ( d_memory_location == AMP::Utilities::MemoryType::device ) {
            AMP::pout << "CSRMatrixData on device" << std::endl;
        } else {
            AMP::pout << "CSRMatrixData on other" << std::endl;
        }
    }

=======
>>>>>>> c0da4304
private:
    // Private internal data class for managing the non-zero structure of the matrix
    // One instance will be made for the diagonal block and another for the off-diagonal block
    class CSRSerialMatrixData : public AMP::enable_shared_from_this<CSRSerialMatrixData>
    {
        // The outer CSRMatrixData class should have direct access to the internals of this class
        friend class CSRMatrixData<Policy, Allocator>;

    public:
        /** \brief Constructor
         * \param[in] params Description of the matrix
         * \param[in] is_diag True if this is the diag block, influences which dofs are used/ignored
         */
        explicit CSRSerialMatrixData( const CSRMatrixData<Policy, Allocator> &outer,
                                      std::shared_ptr<MatrixParametersBase> params,
                                      bool is_diag );

        explicit CSRSerialMatrixData( const CSRMatrixData<Policy, Allocator> &outer );

        //! Destructor
        virtual ~CSRSerialMatrixData();

        std::shared_ptr<CSRSerialMatrixData>
        cloneMatrixData( const CSRMatrixData<Policy, Allocator> &outer );

        void getRowByGlobalID( const size_t local_row,
                               std::vector<size_t> &cols,
                               std::vector<double> &values ) const;

        void getValuesByGlobalID( const size_t local_row,
                                  const size_t col,
                                  void *values,
                                  const typeID &id ) const;

        void addValuesByGlobalID( const size_t num_cols,
                                  const size_t rows,
                                  const size_t *cols,
                                  const scalar_t *vals,
                                  const typeID &id );

        void setValuesByGlobalID( const size_t num_cols,
                                  const size_t rows,
                                  const size_t *cols,
                                  const scalar_t *vals,
                                  const typeID &id );

        std::vector<size_t> getColumnIDs( const size_t local_row ) const;

        void findColumnMap();

    protected:
        const CSRMatrixData<Policy, Allocator>
            &d_outer; // reference to the containing CSRMatrixData object
        bool d_is_diag  = true;
        bool d_is_empty = false;

        lidx_t *d_nnz_per_row = nullptr;
        lidx_t *d_row_starts  = nullptr;
        gidx_t *d_cols        = nullptr;
        gidx_t *d_cols_unq    = nullptr;
        lidx_t *d_cols_loc    = nullptr;
        scalar_t *d_coeffs    = nullptr;

        lidx_t d_num_rows  = 0;
        lidx_t d_nnz       = 0;
        lidx_t d_nnz_pad   = 0;
        lidx_t d_ncols_unq = 0;

        AMP::Utilities::MemoryType d_memory_location = AMP::Utilities::MemoryType::host;
        gidxAllocator_t gidxAllocator;
        lidxAllocator_t lidxAllocator;
        scalarAllocator_t scalarAllocator;

        std::shared_ptr<MatrixParametersBase> d_pParameters;

        bool d_own_data = true;
    };

protected:
    bool d_is_square   = true;
    gidx_t d_first_row = 0;
    gidx_t d_last_row  = 0;
    gidx_t d_first_col = 0;
    gidx_t d_last_col  = 0;
    lidx_t d_nnz       = 0;

    AMP::Utilities::MemoryType d_memory_location = AMP::Utilities::MemoryType::host;
    gidxAllocator_t gidxAllocator;
    lidxAllocator_t lidxAllocator;
    scalarAllocator_t scalarAllocator;


    std::shared_ptr<CSRSerialMatrixData> d_diag_matrix     = nullptr;
    std::shared_ptr<CSRSerialMatrixData> d_off_diag_matrix = nullptr;

    std::shared_ptr<Discretization::DOFManager> d_leftDOFManager;
    std::shared_ptr<Discretization::DOFManager> d_rightDOFManager;

    //!  \f$A_{i,j}\f$ storage of off core matrix data
    std::map<gidx_t, std::map<gidx_t, scalar_t>> d_other_data;

    //!  \f$A_{i,j}\f$ storage of off core matrix data to set
    std::map<gidx_t, std::map<gidx_t, scalar_t>> d_ghost_data;

    //!  Update matrix data off-core
    void setOtherData( std::map<gidx_t, std::map<gidx_t, scalar_t>> &,
                       AMP::LinearAlgebra::ScatterType );
};

template<typename Policy, typename Allocator>
static CSRMatrixData<Policy, Allocator> const *getCSRMatrixData( MatrixData const &A )
{
    auto ptr = dynamic_cast<CSRMatrixData<Policy, Allocator> const *>( &A );
    AMP_INSIST( ptr, "dynamic cast from const MatrixData to const CSRMatrixData failed" );
    return ptr;
}

template<typename Policy, typename Allocator>
static CSRMatrixData<Policy, Allocator> *getCSRMatrixData( MatrixData &A )
{
    auto ptr = dynamic_cast<CSRMatrixData<Policy, Allocator> *>( &A );
    AMP_INSIST( ptr, "dynamic cast from const MatrixData to const CSRMatrixData failed" );
    return ptr;
}

} // namespace AMP::LinearAlgebra

#endif<|MERGE_RESOLUTION|>--- conflicted
+++ resolved
@@ -14,11 +14,7 @@
 
 namespace AMP::LinearAlgebra {
 
-<<<<<<< HEAD
-template<typename Policy, class Allocator = std::allocator<int>>
-=======
 template<typename Policy, class Allocator = AMP::HostAllocator<int>>
->>>>>>> c0da4304
 class CSRMatrixData : public MatrixData
 {
 public:
@@ -246,7 +242,6 @@
         }
     }
 
-<<<<<<< HEAD
     void printMemLoc() const
     {
         if ( d_memory_location == AMP::Utilities::MemoryType::host ) {
@@ -260,8 +255,6 @@
         }
     }
 
-=======
->>>>>>> c0da4304
 private:
     // Private internal data class for managing the non-zero structure of the matrix
     // One instance will be made for the diagonal block and another for the off-diagonal block
