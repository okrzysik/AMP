--- conflicted
+++ resolved
@@ -163,12 +163,7 @@
 
     std::tuple<lidx_t *, gidx_t const *, scalar_t const *> getCSRData()
     {
-      return std::make_tuple( d_nnz_per_row, d_cols, d_coeffs );
-    }
-
-    std::tuple<gidx_t, size_t const *, size_t const *> getUniqueColumnsData()
-    {
-      return std::make_tuple( d_nuc, d_unq_cols, d_unq_cols_map );
+        return std::make_tuple( d_nnz_per_row, d_cols, d_coeffs );
     }
 
     bool isSquare() const noexcept { return d_is_square; }
@@ -185,28 +180,6 @@
     auto numberOfNonZeros() const { return d_nnz; }
 
 protected:
-<<<<<<< HEAD
-    bool d_is_square;
-    gidx_t d_first_row;
-    gidx_t d_last_row;
-    gidx_t d_first_col;
-    gidx_t d_last_col;
-    lidx_t *d_nnz_per_row;
-    lidx_t *d_row_starts;
-    gidx_t *d_cols;
-    size_t *d_unq_cols;
-    size_t *d_unq_cols_map;
-    scalar_t *d_coeffs;
-
-    gidx_t d_nuc;
-    lidx_t d_nnz;
-
-    AMP::Utilities::MemoryType d_memory_location;
-
-    bool d_manage_cols;
-    bool d_manage_nnz;
-    bool d_manage_coeffs;
-=======
     bool d_is_square   = true;
     gidx_t d_first_row = 0;
     gidx_t d_last_row  = 0;
@@ -225,7 +198,6 @@
     bool d_manage_cols   = true;
     bool d_manage_nnz    = true;
     bool d_manage_coeffs = true;
->>>>>>> 418dbedc
 
     std::shared_ptr<Discretization::DOFManager> d_leftDOFManager;
     std::shared_ptr<Discretization::DOFManager> d_rightDOFManager;
