--- conflicted
+++ resolved
@@ -336,53 +336,36 @@
     }
     
     // Verify mult with identity
-<<<<<<< HEAD
     if ( matIdent->type() == "CSRMatrix" || matLaplac->type() == "CSRMatrix" ) {
         utils->expected_failure( "Mat GEMM not implemented" );
     } else {
         matLaplac->mult( vector1, vector2 );
-	ans1   = static_cast<double>( vector2->L2Norm() );
-	matSol = AMP::LinearAlgebra::Matrix::matMultiply( matIdent, matLaplac );
+        if ( vector2->getUpdateStatus() != AMP::LinearAlgebra::UpdateState::UNCHANGED )
+            utils->failure( "matMultiply leaves vector in an inconsistent state" );
+        auto ans1 = static_cast<double>( vector2->L2Norm() );
+	matSol    = AMP::LinearAlgebra::Matrix::matMultiply( matIdent, matLaplac );
 	matSol->mult( vector1, vector2 );
-	ans2   = static_cast<double>( vector2->L2Norm() );
-	matSol = AMP::LinearAlgebra::Matrix::matMultiply( matLaplac, matIdent );
+	auto ans2 = static_cast<double>( vector2->L2Norm() );
+	matSol    = AMP::LinearAlgebra::Matrix::matMultiply( matLaplac, matIdent );
 	matSol->mult( vector1, vector2 );
-	ans3 = static_cast<double>( vector2->L2Norm() );
+	auto ans3 = static_cast<double>( vector2->L2Norm() );
 	if ( AMP::Utilities::approx_equal( ans1, ans2 ) && AMP::Utilities::approx_equal( ans1, ans3 ) &&
-            ans1 != 0.0 )
-	     utils->passes( "matMultiply with identity matrix " + matSol->type() );
+	     ans1 != 0.0 )
+	  utils->passes( "matMultiply with identity matrix " + matSol->type() );
 	else
-	     utils->failure( "matMultiply with identity matrix " + matSol->type() );
+	  utils->failure( "matMultiply with identity matrix " + matSol->type() );
     }
     
-=======
-    matLaplac->mult( vector1, vector2 );
-    if ( vector2->getUpdateStatus() != AMP::LinearAlgebra::UpdateState::UNCHANGED )
-        utils->failure( "matMultiply leaves vector in an inconsistent state" );
-    auto ans1 = static_cast<double>( vector2->L2Norm() );
-    matSol    = AMP::LinearAlgebra::Matrix::matMultiply( matIdent, matLaplac );
-    matSol->mult( vector1, vector2 );
-    auto ans2 = static_cast<double>( vector2->L2Norm() );
-    matSol    = AMP::LinearAlgebra::Matrix::matMultiply( matLaplac, matIdent );
-    matSol->mult( vector1, vector2 );
-    auto ans3 = static_cast<double>( vector2->L2Norm() );
-    if ( AMP::Utilities::approx_equal( ans1, ans2 ) && AMP::Utilities::approx_equal( ans1, ans3 ) &&
-         ans1 != 0.0 )
-        utils->passes( "matMultiply with identity matrix " + matSol->type() );
-    else
-        utils->failure( "matMultiply with identity matrix " + matSol->type() );
-
->>>>>>> b91dbb8f
     // Verify mult with two trivial matrices
     if ( matLaplac->type() == "CSRMatrix" ) {
         utils->expected_failure( "Mat GEMM not implemented" );
     } else {
         matLaplac->mult( vector1, vector2 );
 	matLaplac->mult( vector2, vector3 );
-	ans1   = static_cast<double>( vector3->L2Norm() );
+	auto ans1   = static_cast<double>( vector3->L2Norm() );
 	matSol = AMP::LinearAlgebra::Matrix::matMultiply( matLaplac, matLaplac );
 	matSol->mult( vector1, vector2 );
-	ans2 = static_cast<double>( vector2->L2Norm() );
+	auto ans2 = static_cast<double>( vector2->L2Norm() );
 	if ( AMP::Utilities::approx_equal( ans1, ans2 ) && ans1 != 0.0 )
 	    utils->passes( "matMultiply with trivial matrix " + matSol->type() );
 	else
