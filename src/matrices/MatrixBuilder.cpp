#include "AMP/matrices/MatrixBuilder.h"
#include "AMP/discretization/DOF_Manager.h"
#include "AMP/matrices/CSRMatrix.h"
#include "AMP/matrices/CSRPolicy.h"
#include "AMP/matrices/DenseSerialMatrix.h"
#include "AMP/matrices/MatrixParameters.h"
#include "AMP/matrices/data/CSRMatrixData.h"
#include "AMP/matrices/data/DenseSerialMatrixData.h"
#include "AMP/utils/Utilities.h"
#include "AMP/utils/memory.h"

#ifdef AMP_USE_PETSC
    #include "AMP/matrices/petsc/NativePetscMatrix.h"
    #include "AMP/vectors/petsc/PetscHelpers.h"
#endif
#ifdef AMP_USE_TRILINOS
    #include "AMP/matrices/trilinos/EpetraMatrixData.h"
    #include "AMP/matrices/trilinos/ManagedEpetraMatrix.h"
    #include <Epetra_CrsMatrix.h>
#endif

#ifdef AMP_USE_HYPRE
    #include "HYPRE.h"
    #include "HYPRE_IJ_mv.h"
    #include "HYPRE_utilities.h"
#endif

#include <functional>


namespace AMP::LinearAlgebra {


/********************************************************
 * Check if we have a spare matrix available             *
 ********************************************************/
#if defined( AMP_USE_TRILINOS ) || defined( AMP_USE_PETSC )
bool haveSparseMatrix() { return true; }
#else
bool haveSparseMatrix() { return false; }
#endif


/********************************************************
 * Build a ManagedEpetraMatrix                           *
 ********************************************************/
std::shared_ptr<AMP::LinearAlgebra::Matrix>
createManagedMatrix( AMP::LinearAlgebra::Vector::shared_ptr leftVec,
                     AMP::LinearAlgebra::Vector::shared_ptr rightVec,
                     const std::function<std::vector<size_t>( size_t )> &getRow,
                     const std::string &type )
{
    if ( type == "ManagedEpetraMatrix" ) {
#if defined( AMP_USE_TRILINOS )
        // Get the DOFs
        auto leftDOF  = leftVec->getDOFManager();
        auto rightDOF = rightVec->getDOFManager();
        if ( leftDOF->getComm().compare( rightDOF->getComm() ) == 0 )
            AMP_ERROR( "leftDOF and rightDOF on different comm groups is NOT tested" );
        AMP_MPI comm = leftDOF->getComm();
        if ( comm.getSize() == 1 )
            comm = AMP_MPI( AMP_COMM_SELF );

        // Create the matrix parameters
        auto params = std::make_shared<AMP::LinearAlgebra::MatrixParameters>(
            leftDOF, rightDOF, comm, getRow );
        params->d_CommListLeft  = leftVec->getCommunicationList();
        params->d_CommListRight = rightVec->getCommunicationList();
        params->d_VariableLeft  = leftVec->getVariable();
        params->d_VariableRight = rightVec->getVariable();

        // Create the matrix
        auto newMatrixData = std::make_shared<AMP::LinearAlgebra::EpetraMatrixData>( params );
        auto newMatrix = std::make_shared<AMP::LinearAlgebra::ManagedEpetraMatrix>( newMatrixData );
        newMatrix->zero();
        newMatrix->makeConsistent( AMP::LinearAlgebra::ScatterType::CONSISTENT_ADD );
        return newMatrix;
#else
        NULL_USE( leftVec );
        NULL_USE( rightVec );
        NULL_USE( getRow );
        NULL_USE( type );
        AMP_ERROR( "Unable to build ManagedEpetraMatrix without Trilinos" );
#endif
    } else {
        AMP_ERROR( "Unknown ManagedMatrix type" );
        return nullptr;
    }
}

/********************************************************
 * Build a CSRMatrix                                    *
 ********************************************************/
template<typename Policy, class Allocator>
std::shared_ptr<AMP::LinearAlgebra::Matrix>
createCSRMatrix( AMP::LinearAlgebra::Vector::shared_ptr leftVec,
                 AMP::LinearAlgebra::Vector::shared_ptr rightVec,
                 const std::function<std::vector<size_t>( size_t )> &getRow )
{
    // Get the DOFs
    auto leftDOF  = leftVec->getDOFManager();
    auto rightDOF = rightVec->getDOFManager();
    if ( leftDOF->getComm().compare( rightDOF->getComm() ) == 0 )
        AMP_ERROR( "leftDOF and rightDOF on different comm groups is NOT tested, and needs to "
                   "be fixed" );
    AMP_MPI comm = leftDOF->getComm();
    if ( comm.getSize() == 1 )
        comm = AMP_MPI( AMP_COMM_SELF );

    // Create the matrix parameters
    auto params =
        std::make_shared<AMP::LinearAlgebra::MatrixParameters>( leftDOF, rightDOF, comm, getRow );
    params->d_CommListLeft  = leftVec->getCommunicationList();
    params->d_CommListRight = rightVec->getCommunicationList();
    params->d_VariableLeft  = leftVec->getVariable();
    params->d_VariableRight = rightVec->getVariable();

    // Create the matrix
    auto data = std::make_shared<AMP::LinearAlgebra::CSRMatrixData<Policy, Allocator>>( params );
    auto newMatrix = std::make_shared<AMP::LinearAlgebra::CSRMatrix<Policy, Allocator>>( data );
    // Initialize the matrix
    newMatrix->zero();
    newMatrix->makeConsistent( AMP::LinearAlgebra::ScatterType::CONSISTENT_ADD );
    return newMatrix;
}

#if defined( AMP_USE_HYPRE )
using DefaultCSRPolicy = CSRPolicy<HYPRE_BigInt, HYPRE_Int, HYPRE_Real>;
#else
using DefaultCSRPolicy = CSRPolicy<size_t, int, double>;
#endif

template std::shared_ptr<AMP::LinearAlgebra::Matrix>
createCSRMatrix<DefaultCSRPolicy, AMP::HostAllocator<void>>(
    AMP::LinearAlgebra::Vector::shared_ptr leftVec,
    AMP::LinearAlgebra::Vector::shared_ptr rightVec,
    const std::function<std::vector<size_t>( size_t )> &getRow );

#ifdef USE_DEVICE
template std::shared_ptr<AMP::LinearAlgebra::Matrix>
createCSRMatrix<DefaultCSRPolicy, AMP::ManagedAllocator<void>>(
    AMP::LinearAlgebra::Vector::shared_ptr leftVec,
    AMP::LinearAlgebra::Vector::shared_ptr rightVec,
    const std::function<std::vector<size_t>( size_t )> &getRow );

template std::shared_ptr<AMP::LinearAlgebra::Matrix>
createCSRMatrix<DefaultCSRPolicy, AMP::DeviceAllocator<void>>(
    AMP::LinearAlgebra::Vector::shared_ptr leftVec,
    AMP::LinearAlgebra::Vector::shared_ptr rightVec,
    const std::function<std::vector<size_t>( size_t )> &getRow );
#endif

/********************************************************
 * Build a DenseSerialMatrix                             *
 ********************************************************/
std::shared_ptr<AMP::LinearAlgebra::Matrix>
createDenseSerialMatrix( AMP::LinearAlgebra::Vector::shared_ptr leftVec,
                         AMP::LinearAlgebra::Vector::shared_ptr rightVec )
{
    // Get the DOFs
    auto leftDOF  = leftVec->getDOFManager();
    auto rightDOF = rightVec->getDOFManager();
    if ( leftDOF->getComm().compare( rightDOF->getComm() ) == 0 )
        AMP_ERROR( "leftDOF and rightDOF on different comm groups is NOT tested, and needs to "
                   "be fixed" );
    AMP_MPI comm = leftDOF->getComm();
    if ( comm.getSize() == 1 )
        comm = AMP_MPI( AMP_COMM_SELF );
    else
        AMP_ERROR( "serial dense matrix does not support parallel matrices" );
    // Create the matrix parameters
    auto params = std::make_shared<AMP::LinearAlgebra::MatrixParameters>( leftDOF, rightDOF, comm );
    params->d_VariableLeft  = leftVec->getVariable();
    params->d_VariableRight = rightVec->getVariable();
    // Create the matrix
    auto data      = std::make_shared<AMP::LinearAlgebra::DenseSerialMatrixData>( params );
    auto newMatrix = std::make_shared<AMP::LinearAlgebra::DenseSerialMatrix>( data );
    // Initialize the matrix
    newMatrix->zero();
    newMatrix->makeConsistent( AMP::LinearAlgebra::ScatterType::CONSISTENT_ADD );
    return newMatrix;
}

/********************************************************
 * Build a NativePetscMatrix                             *
 ********************************************************/
std::shared_ptr<AMP::LinearAlgebra::Matrix>
createNativePetscMatrix( AMP::LinearAlgebra::Vector::shared_ptr leftVec,
                         AMP::LinearAlgebra::Vector::shared_ptr rightVec,
                         const std::function<std::vector<size_t>( size_t )> &getRow )
{
#if defined( AMP_USE_PETSC )
    // Get the DOFs
    auto leftDOF  = leftVec->getDOFManager();
    auto rightDOF = rightVec->getDOFManager();
    if ( leftDOF->getComm().compare( rightDOF->getComm() ) == 0 )
        AMP_ERROR( "leftDOF and rightDOF on different comm groups is NOT tested, and needs to "
                   "be fixed" );
    AMP_MPI comm = leftDOF->getComm();
    // Create the matrix parameters
    auto params =
        std::make_shared<AMP::LinearAlgebra::MatrixParameters>( leftDOF, rightDOF, comm, getRow );
    params->d_VariableLeft  = leftVec->getVariable();
    params->d_VariableRight = rightVec->getVariable();

    // Create the matrix
    auto newMatrix = std::make_shared<AMP::LinearAlgebra::NativePetscMatrix>( params );
    // Initialize the matrix
    newMatrix->makeConsistent( AMP::LinearAlgebra::ScatterType::CONSISTENT_ADD );
    return newMatrix;
#else
    NULL_USE( leftVec );
    NULL_USE( rightVec );
    NULL_USE( getRow );
    AMP_ERROR( "Unable to build NativePetscMatrix without Petsc" );
    return nullptr;
#endif
}


/********************************************************
 * Test the matrix to ensure it is valid                 *
 ********************************************************/
static void test( std::shared_ptr<AMP::LinearAlgebra::Matrix> matrix )
{
    auto leftDOF         = matrix->getLeftDOFManager();
    auto rightDOF        = matrix->getRightDOFManager();
    size_t N_local_row1  = leftDOF->numLocalDOF();
    size_t N_local_row2  = matrix->numLocalRows();
    size_t N_local_col1  = rightDOF->numLocalDOF();
    size_t N_local_col2  = matrix->numLocalColumns();
    size_t N_global_row1 = leftDOF->numGlobalDOF();
    size_t N_global_row2 = matrix->numGlobalRows();
    size_t N_global_col1 = rightDOF->numGlobalDOF();
    size_t N_global_col2 = matrix->numGlobalColumns();
    AMP_ASSERT( N_local_row1 == N_local_row2 );
    AMP_ASSERT( N_local_col1 == N_local_col2 );
    AMP_ASSERT( N_global_row1 == N_global_row2 );
    AMP_ASSERT( N_global_col1 == N_global_col2 );
    AMP_ASSERT( !matrix->getComm().isNull() );
}


/********************************************************
 * Matrix builder                                        *
 ********************************************************/
std::shared_ptr<AMP::LinearAlgebra::Matrix>
createMatrix( AMP::LinearAlgebra::Vector::shared_ptr rightVec,
              AMP::LinearAlgebra::Vector::shared_ptr leftVec,
              std::string type,
              std::function<std::vector<size_t>( size_t )> getRow )
{
    if ( type == "auto" )
        type = DEFAULT_MATRIX; // Definition set by CMake variable DEFAULT_MATRIX
    if ( type == "NULL" )
        return nullptr; // Special case to return nullptr
    // Create the default getRow function (if not provided)
    if ( !getRow ) {
        const auto leftDOF  = leftVec->getDOFManager().get();
        const auto rightDOF = rightVec->getDOFManager().get();
        getRow              = [leftDOF, rightDOF]( size_t row ) {
            auto elem = leftDOF->getElement( row );
            return rightDOF->getRowDOFs( elem );
        };
    }

    // Find memory type associated with (right) vector
    auto memType = AMP::Utilities::getMemoryType( rightVec->getRawDataBlockAsVoid( 0 ) );

    // Build the matrix
    std::shared_ptr<AMP::LinearAlgebra::Matrix> matrix;
    if ( type == "ManagedEpetraMatrix" ) {
        matrix = createManagedMatrix( leftVec, rightVec, getRow, type );
    } else if ( type == "NativePetscMatrix" ) {
        matrix = createNativePetscMatrix( leftVec, rightVec, getRow );
    } else if ( type == "CSRMatrix" ) {
        if ( memType <= AMP::Utilities::MemoryType::host ) {
<<<<<<< HEAD
            AMP::pout << "Building csrmatrix in host memory" << std::endl;
            matrix = createCSRMatrix<DefaultCSRPolicy, AMP::HostAllocator<int>>(
                leftVec, rightVec, getRow );
        } else if ( memType == AMP::Utilities::MemoryType::managed ) {
#ifdef USE_DEVICE
            AMP::pout << "Building csrmatrix in managed memory" << std::endl;
            matrix = createCSRMatrix<DefaultCSRPolicy, AMP::ManagedAllocator<int>>(
=======
            matrix = createCSRMatrix<DefaultCSRPolicy, AMP::HostAllocator<void>>(
                leftVec, rightVec, getRow );
        } else if ( memType == AMP::Utilities::MemoryType::managed ) {
#ifdef USE_DEVICE
            matrix = createCSRMatrix<DefaultCSRPolicy, AMP::ManagedAllocator<void>>(
>>>>>>> 1c9f2fad
                leftVec, rightVec, getRow );
#else
            AMP_ERROR( "Creating CSRMatrix in managed memory requires HIP or CUDA support" );
#endif
        } else if ( memType == AMP::Utilities::MemoryType::device ) {
#ifdef USE_DEVICE
<<<<<<< HEAD
            AMP::pout << "Building csrmatrix in device memory" << std::endl;
            matrix = createCSRMatrix<DefaultCSRPolicy, AMP::DeviceAllocator<int>>(
=======
            matrix = createCSRMatrix<DefaultCSRPolicy, AMP::DeviceAllocator<void>>(
>>>>>>> 1c9f2fad
                leftVec, rightVec, getRow );
#else
            AMP_ERROR( "Creating CSRMatrix in device memory requires HIP or CUDA support" );
#endif
        } else {
            AMP_ERROR( "Unknown memory space in createMatrix" );
        }
    } else if ( type == "DenseSerialMatrix" ) {
        matrix = createDenseSerialMatrix( leftVec, rightVec );
    } else {
        AMP_ERROR( "Unknown matrix type to build" );
    }
    // Check that the matrix is valid
    test( matrix );
    return matrix;
}


/********************************************************
 * Create Matrix from PETSc Mat                          *
 ********************************************************/
#if defined( AMP_USE_PETSC )
std::shared_ptr<Matrix> createMatrix( Mat M, bool deleteable )
{
    auto matrix = std::make_shared<NativePetscMatrix>( M, deleteable );
    AMP_ASSERT( !matrix->getComm().isNull() );
    return matrix;
}
#endif


} // namespace AMP::LinearAlgebra<|MERGE_RESOLUTION|>--- conflicted
+++ resolved
@@ -275,33 +275,18 @@
         matrix = createNativePetscMatrix( leftVec, rightVec, getRow );
     } else if ( type == "CSRMatrix" ) {
         if ( memType <= AMP::Utilities::MemoryType::host ) {
-<<<<<<< HEAD
-            AMP::pout << "Building csrmatrix in host memory" << std::endl;
-            matrix = createCSRMatrix<DefaultCSRPolicy, AMP::HostAllocator<int>>(
-                leftVec, rightVec, getRow );
-        } else if ( memType == AMP::Utilities::MemoryType::managed ) {
-#ifdef USE_DEVICE
-            AMP::pout << "Building csrmatrix in managed memory" << std::endl;
-            matrix = createCSRMatrix<DefaultCSRPolicy, AMP::ManagedAllocator<int>>(
-=======
             matrix = createCSRMatrix<DefaultCSRPolicy, AMP::HostAllocator<void>>(
                 leftVec, rightVec, getRow );
         } else if ( memType == AMP::Utilities::MemoryType::managed ) {
 #ifdef USE_DEVICE
             matrix = createCSRMatrix<DefaultCSRPolicy, AMP::ManagedAllocator<void>>(
->>>>>>> 1c9f2fad
                 leftVec, rightVec, getRow );
 #else
             AMP_ERROR( "Creating CSRMatrix in managed memory requires HIP or CUDA support" );
 #endif
         } else if ( memType == AMP::Utilities::MemoryType::device ) {
 #ifdef USE_DEVICE
-<<<<<<< HEAD
-            AMP::pout << "Building csrmatrix in device memory" << std::endl;
-            matrix = createCSRMatrix<DefaultCSRPolicy, AMP::DeviceAllocator<int>>(
-=======
             matrix = createCSRMatrix<DefaultCSRPolicy, AMP::DeviceAllocator<void>>(
->>>>>>> 1c9f2fad
                 leftVec, rightVec, getRow );
 #else
             AMP_ERROR( "Creating CSRMatrix in device memory requires HIP or CUDA support" );
