--- conflicted
+++ resolved
@@ -233,22 +233,8 @@
         };
     }
 
-<<<<<<< HEAD
     auto memType = AMP::Utilities::getMemoryType( rightVec->getRawDataBlockAsVoid(0) );
-    
-=======
-#if defined( USE_HIP )
-    using DeviceAllocator  = AMP::HipDevAllocator<int>;
-    using ManagedAllocator = AMP::HipManagedAllocator<int>;
-#elif defined( USE_CUDA )
-    using DeviceAllocator  = AMP::CudaDevAllocator<int>;
-    using ManagedAllocator = AMP::CudaManagedAllocator<int>;
-#endif
-    using HostAllocator = std::allocator<int>;
-
-    auto memType = AMP::Utilities::getMemoryType( rightVec->getRawDataBlockAsVoid( 0 ) );
-
->>>>>>> 83630a52
+
     // Build the matrix
     std::shared_ptr<AMP::LinearAlgebra::Matrix> matrix;
     if ( type == "ManagedEpetraMatrix" ) {
@@ -256,7 +242,6 @@
     } else if ( type == "NativePetscMatrix" ) {
         matrix = createNativePetscMatrix( leftVec, rightVec, getRow );
     } else if ( type == "CSRMatrix" ) {
-<<<<<<< HEAD
       if ( memType <= AMP::Utilities::MemoryType::host ) {
         matrix = createCSRMatrix<DefaultCSRPolicy,AMP::HostAllocator<int>>( leftVec, rightVec, getRow );
       } else if ( memType == AMP::Utilities::MemoryType::managed ) {
@@ -266,29 +251,6 @@
       } else {
         AMP_ERROR( "Unknown memory location specified for data" );
       }
-=======
-        if ( memType <= AMP::Utilities::MemoryType::host ) {
-            matrix = createCSRMatrix<DefaultCSRPolicy, HostAllocator>( leftVec, rightVec, getRow );
-        } else if ( memType == AMP::Utilities::MemoryType::managed ) {
-#if defined( USE_HIP ) || defined( USE_CUDA )
-            matrix =
-                createCSRMatrix<DefaultCSRPolicy, ManagedAllocator>( leftVec, rightVec, getRow );
-#else
-            AMP_ERROR( "No device found!" );
-#endif
-
-        } else if ( memType == AMP::Utilities::MemoryType::device ) {
-#if defined( USE_HIP ) || defined( USE_CUDA )
-            matrix =
-                createCSRMatrix<DefaultCSRPolicy, DeviceAllocator>( leftVec, rightVec, getRow );
-#else
-            AMP_ERROR( "No device found!" );
-#endif
-        } else {
-            AMP_ERROR( "Unknown memory location specified for data" );
-        }
->>>>>>> 83630a52
-
     } else if ( type == "DenseSerialMatrix" ) {
         matrix = createDenseSerialMatrix( leftVec, rightVec );
     } else {
