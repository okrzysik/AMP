--- conflicted
+++ resolved
@@ -106,21 +106,12 @@
     if ( comm.getSize() == 1 )
         comm = AMP_MPI( AMP_COMM_SELF );
     // Create the matrix parameters
-<<<<<<< HEAD
-    auto params = std::make_shared<AMP::LinearAlgebra::MatrixParameters>( leftDOF, rightDOF, comm );
-    params->d_CommListLeft    = leftVec->getCommunicationList();
-    params->d_CommListRight   = rightVec->getCommunicationList();
-    params->d_VariableLeft    = leftVec->getVariable();
-    params->d_VariableRight   = rightVec->getVariable();
-    params->d_memory_location = AMP::Utilities::MemoryType::managed;
-=======
     auto params =
         std::make_shared<AMP::LinearAlgebra::MatrixParameters>( leftDOF, rightDOF, comm, getRow );
     params->d_CommListLeft  = leftVec->getCommunicationList();
     params->d_CommListRight = rightVec->getCommunicationList();
     params->d_VariableLeft  = leftVec->getVariable();
     params->d_VariableRight = rightVec->getVariable();
->>>>>>> c6b7f737
 
     // Create the matrix
     auto data = std::make_shared<AMP::LinearAlgebra::CSRMatrixData<Policy, Allocator>>( params );
