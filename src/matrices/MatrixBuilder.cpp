#include "AMP/matrices/MatrixBuilder.h"
#include "AMP/discretization/DOF_Manager.h"
#include "AMP/matrices/CSRMatrix.h"
#include "AMP/matrices/CSRPolicy.h"
#include "AMP/matrices/DenseSerialMatrix.h"
#include "AMP/matrices/MatrixParameters.h"
#include "AMP/matrices/data/CSRMatrixData.h"
#include "AMP/matrices/data/DenseSerialMatrixData.h"
#include "AMP/utils/Utilities.h"
#include "AMP/utils/memory.h"

#ifdef AMP_USE_PETSC
    #include "AMP/matrices/petsc/NativePetscMatrix.h"
    #include "AMP/vectors/petsc/PetscHelpers.h"
#endif
#ifdef AMP_USE_TRILINOS
    #include "AMP/matrices/trilinos/EpetraMatrixData.h"
    #include "AMP/matrices/trilinos/ManagedEpetraMatrix.h"
    #include <Epetra_CrsMatrix.h>
#endif

#include <functional>


namespace AMP::LinearAlgebra {


/********************************************************
 * Check if we have a spare matrix available             *
 ********************************************************/
#if defined( AMP_USE_TRILINOS ) || defined( AMP_USE_PETSC )
bool haveSparseMatrix() { return true; }
#else
bool haveSparseMatrix() { return false; }
#endif


/********************************************************
 * Build a ManagedEpetraMatrix                           *
 ********************************************************/
std::shared_ptr<AMP::LinearAlgebra::Matrix>
createManagedMatrix( AMP::LinearAlgebra::Vector::shared_ptr leftVec,
                     AMP::LinearAlgebra::Vector::shared_ptr rightVec,
                     const std::function<std::vector<size_t>( size_t )> &getRow,
                     const std::string &type )
{
    if ( type == "ManagedEpetraMatrix" ) {
#if defined( AMP_USE_TRILINOS )
        // Get the DOFs
        auto leftDOF  = leftVec->getDOFManager();
        auto rightDOF = rightVec->getDOFManager();
        if ( leftDOF->getComm().compare( rightDOF->getComm() ) == 0 )
            AMP_ERROR( "leftDOF and rightDOF on different comm groups is NOT tested" );
        AMP_MPI comm = leftDOF->getComm();
        if ( comm.getSize() == 1 )
            comm = AMP_MPI( AMP_COMM_SELF );

        // Create the matrix parameters
        auto params = std::make_shared<AMP::LinearAlgebra::MatrixParameters>(
            leftDOF, rightDOF, comm, getRow );
        params->d_CommListLeft  = leftVec->getCommunicationList();
        params->d_CommListRight = rightVec->getCommunicationList();
        params->d_VariableLeft  = leftVec->getVariable();
        params->d_VariableRight = rightVec->getVariable();

        // Create the matrix
        auto newMatrixData = std::make_shared<AMP::LinearAlgebra::EpetraMatrixData>( params );
        auto newMatrix = std::make_shared<AMP::LinearAlgebra::ManagedEpetraMatrix>( newMatrixData );
        newMatrix->zero();
        newMatrix->makeConsistent( AMP::LinearAlgebra::ScatterType::CONSISTENT_ADD );
        return newMatrix;
#else
        NULL_USE( leftVec );
        NULL_USE( rightVec );
        NULL_USE( getRow );
        NULL_USE( type );
        AMP_ERROR( "Unable to build ManagedEpetraMatrix without Trilinos" );
#endif
    } else {
        AMP_ERROR( "Unknown ManagedMatrix type" );
        return nullptr;
    }
}

/********************************************************
 * Build a CSRMatrix                                    *
 ********************************************************/
template<typename Policy, class Allocator>
std::shared_ptr<AMP::LinearAlgebra::Matrix>
createCSRMatrix( AMP::LinearAlgebra::Vector::shared_ptr leftVec,
                 AMP::LinearAlgebra::Vector::shared_ptr rightVec,
                 const std::function<std::vector<size_t>( size_t )> &getRow )
{
    // Get the DOFs
    auto leftDOF  = leftVec->getDOFManager();
    auto rightDOF = rightVec->getDOFManager();
    if ( leftDOF->getComm().compare( rightDOF->getComm() ) == 0 )
        AMP_ERROR( "leftDOF and rightDOF on different comm groups is NOT tested, and needs to "
                   "be fixed" );
    AMP_MPI comm = leftDOF->getComm();
    if ( comm.getSize() == 1 )
        comm = AMP_MPI( AMP_COMM_SELF );

    // Create the matrix parameters
    auto params =
        std::make_shared<AMP::LinearAlgebra::MatrixParameters>( leftDOF, rightDOF, comm, getRow );
    params->d_CommListLeft  = leftVec->getCommunicationList();
    params->d_CommListRight = rightVec->getCommunicationList();
    params->d_VariableLeft  = leftVec->getVariable();
    params->d_VariableRight = rightVec->getVariable();

    // Create the matrix
    auto data = std::make_shared<AMP::LinearAlgebra::CSRMatrixData<Policy, Allocator>>( params );
    auto newMatrix = std::make_shared<AMP::LinearAlgebra::CSRMatrix<Policy, Allocator>>( data );
    // Initialize the matrix
    newMatrix->zero();
    newMatrix->makeConsistent( AMP::LinearAlgebra::ScatterType::CONSISTENT_ADD );
    return newMatrix;
}

using DefaultCSRPolicy = CSRPolicy<size_t, int, double>;

template std::shared_ptr<AMP::LinearAlgebra::Matrix>
createCSRMatrix<DefaultCSRPolicy, AMP::HostAllocator<int>>(
    AMP::LinearAlgebra::Vector::shared_ptr leftVec,
    AMP::LinearAlgebra::Vector::shared_ptr rightVec,
    const std::function<std::vector<size_t>( size_t )> &getRow );

#ifdef USE_DEVICE
template std::shared_ptr<AMP::LinearAlgebra::Matrix>
createCSRMatrix<DefaultCSRPolicy, AMP::ManagedAllocator<int>>(
    AMP::LinearAlgebra::Vector::shared_ptr leftVec,
    AMP::LinearAlgebra::Vector::shared_ptr rightVec,
    const std::function<std::vector<size_t>( size_t )> &getRow );

template std::shared_ptr<AMP::LinearAlgebra::Matrix>
createCSRMatrix<DefaultCSRPolicy, AMP::DeviceAllocator<int>>(
    AMP::LinearAlgebra::Vector::shared_ptr leftVec,
    AMP::LinearAlgebra::Vector::shared_ptr rightVec,
    const std::function<std::vector<size_t>( size_t )> &getRow );
#endif
<<<<<<< HEAD

=======
>>>>>>> bce2b2e5

/********************************************************
 * Build a DenseSerialMatrix                             *
 ********************************************************/
std::shared_ptr<AMP::LinearAlgebra::Matrix>
createDenseSerialMatrix( AMP::LinearAlgebra::Vector::shared_ptr leftVec,
                         AMP::LinearAlgebra::Vector::shared_ptr rightVec )
{
    // Get the DOFs
    auto leftDOF  = leftVec->getDOFManager();
    auto rightDOF = rightVec->getDOFManager();
    if ( leftDOF->getComm().compare( rightDOF->getComm() ) == 0 )
        AMP_ERROR( "leftDOF and rightDOF on different comm groups is NOT tested, and needs to "
                   "be fixed" );
    AMP_MPI comm = leftDOF->getComm();
    if ( comm.getSize() == 1 )
        comm = AMP_MPI( AMP_COMM_SELF );
    else
        AMP_ERROR( "serial dense matrix does not support parallel matrices" );
    // Create the matrix parameters
    auto params = std::make_shared<AMP::LinearAlgebra::MatrixParameters>( leftDOF, rightDOF, comm );
    params->d_VariableLeft  = leftVec->getVariable();
    params->d_VariableRight = rightVec->getVariable();
    // Create the matrix
    auto data      = std::make_shared<AMP::LinearAlgebra::DenseSerialMatrixData>( params );
    auto newMatrix = std::make_shared<AMP::LinearAlgebra::DenseSerialMatrix>( data );
    // Initialize the matrix
    newMatrix->zero();
    newMatrix->makeConsistent( AMP::LinearAlgebra::ScatterType::CONSISTENT_ADD );
    return newMatrix;
}

/********************************************************
 * Build a NativePetscMatrix                             *
 ********************************************************/
std::shared_ptr<AMP::LinearAlgebra::Matrix>
createNativePetscMatrix( AMP::LinearAlgebra::Vector::shared_ptr leftVec,
                         AMP::LinearAlgebra::Vector::shared_ptr rightVec,
                         const std::function<std::vector<size_t>( size_t )> &getRow )
{
#if defined( AMP_USE_PETSC )
    // Get the DOFs
    auto leftDOF  = leftVec->getDOFManager();
    auto rightDOF = rightVec->getDOFManager();
    if ( leftDOF->getComm().compare( rightDOF->getComm() ) == 0 )
        AMP_ERROR( "leftDOF and rightDOF on different comm groups is NOT tested, and needs to "
                   "be fixed" );
    AMP_MPI comm = leftDOF->getComm();
    // Create the matrix parameters
    auto params =
        std::make_shared<AMP::LinearAlgebra::MatrixParameters>( leftDOF, rightDOF, comm, getRow );
    params->d_VariableLeft  = leftVec->getVariable();
    params->d_VariableRight = rightVec->getVariable();

    // Create the matrix
    auto newMatrix = std::make_shared<AMP::LinearAlgebra::NativePetscMatrix>( params );
    // Initialize the matrix
    newMatrix->makeConsistent( AMP::LinearAlgebra::ScatterType::CONSISTENT_ADD );
    return newMatrix;
#else
    NULL_USE( leftVec );
    NULL_USE( rightVec );
    NULL_USE( getRow );
    AMP_ERROR( "Unable to build NativePetscMatrix without Petsc" );
    return nullptr;
#endif
}


/********************************************************
 * Test the matrix to ensure it is valid                 *
 ********************************************************/
static void test( std::shared_ptr<AMP::LinearAlgebra::Matrix> matrix )
{
    auto leftDOF         = matrix->getLeftDOFManager();
    auto rightDOF        = matrix->getRightDOFManager();
    size_t N_local_row1  = leftDOF->numLocalDOF();
    size_t N_local_row2  = matrix->numLocalRows();
    size_t N_local_col1  = rightDOF->numLocalDOF();
    size_t N_local_col2  = matrix->numLocalColumns();
    size_t N_global_row1 = leftDOF->numGlobalDOF();
    size_t N_global_row2 = matrix->numGlobalRows();
    size_t N_global_col1 = rightDOF->numGlobalDOF();
    size_t N_global_col2 = matrix->numGlobalColumns();
    AMP_ASSERT( N_local_row1 == N_local_row2 );
    AMP_ASSERT( N_local_col1 == N_local_col2 );
    AMP_ASSERT( N_global_row1 == N_global_row2 );
    AMP_ASSERT( N_global_col1 == N_global_col2 );
    AMP_ASSERT( !matrix->getComm().isNull() );
}


/********************************************************
 * Matrix builder                                        *
 ********************************************************/
std::shared_ptr<AMP::LinearAlgebra::Matrix>
createMatrix( AMP::LinearAlgebra::Vector::shared_ptr rightVec,
              AMP::LinearAlgebra::Vector::shared_ptr leftVec,
              std::string type,
              std::function<std::vector<size_t>( size_t )> getRow )
{
    if ( type == "auto" )
        type = DEFAULT_MATRIX; // Definition set by CMake variable DEFAULT_MATRIX
    if ( type == "NULL" )
        return nullptr; // Special case to return nullptr
    // Create the default getRow function (if not provided)
    if ( !getRow ) {
        const auto leftDOF  = leftVec->getDOFManager().get();
        const auto rightDOF = rightVec->getDOFManager().get();
        getRow              = [leftDOF, rightDOF]( size_t row ) {
            auto elem = leftDOF->getElement( row );
            return rightDOF->getRowDOFs( elem );
        };
    }

    // Find memory type associated with (right) vector
    auto memType = AMP::Utilities::getMemoryType( rightVec->getRawDataBlockAsVoid( 0 ) );

    // Build the matrix
    std::shared_ptr<AMP::LinearAlgebra::Matrix> matrix;
    if ( type == "ManagedEpetraMatrix" ) {
        matrix = createManagedMatrix( leftVec, rightVec, getRow, type );
    } else if ( type == "NativePetscMatrix" ) {
        matrix = createNativePetscMatrix( leftVec, rightVec, getRow );
    } else if ( type == "CSRMatrix" ) {
        if ( memType <= AMP::Utilities::MemoryType::host ) {
            AMP::pout << "Building csrmatrix in host memory" << std::endl;
            matrix = createCSRMatrix<DefaultCSRPolicy, AMP::HostAllocator<int>>(
                leftVec, rightVec, getRow );
        } else if ( memType == AMP::Utilities::MemoryType::managed ) {
#ifdef USE_DEVICE
            AMP::pout << "Building csrmatrix in managed memory" << std::endl;
            matrix = createCSRMatrix<DefaultCSRPolicy, AMP::ManagedAllocator<int>>(
                leftVec, rightVec, getRow );
#else
            AMP_ERROR( "Creating CSRMatrix in managed memory requires HIP or CUDA support" );
#endif
        } else if ( memType == AMP::Utilities::MemoryType::device ) {
#ifdef USE_DEVICE
            AMP::pout << "Building csrmatrix in device memory" << std::endl;
            matrix = createCSRMatrix<DefaultCSRPolicy, AMP::DeviceAllocator<int>>(
                leftVec, rightVec, getRow );
#else
            AMP_ERROR( "Creating CSRMatrix in device memory requires HIP or CUDA support" );
#endif
        } else {
            AMP_ERROR( "Unknown memory space in createMatrix" );
        }
    } else if ( type == "DenseSerialMatrix" ) {
        matrix = createDenseSerialMatrix( leftVec, rightVec );
    } else {
        AMP_ERROR( "Unknown matrix type to build" );
    }
    // Check that the matrix is valid
    test( matrix );
    return matrix;
}


/********************************************************
 * Create Matrix from PETSc Mat                          *
 ********************************************************/
#if defined( AMP_USE_PETSC )
std::shared_ptr<Matrix> createMatrix( Mat M, bool deleteable )
{
    auto matrix = std::make_shared<NativePetscMatrix>( M, deleteable );
    AMP_ASSERT( !matrix->getComm().isNull() );
    return matrix;
}
#endif


} // namespace AMP::LinearAlgebra<|MERGE_RESOLUTION|>--- conflicted
+++ resolved
@@ -139,10 +139,6 @@
     AMP::LinearAlgebra::Vector::shared_ptr rightVec,
     const std::function<std::vector<size_t>( size_t )> &getRow );
 #endif
-<<<<<<< HEAD
-
-=======
->>>>>>> bce2b2e5
 
 /********************************************************
  * Build a DenseSerialMatrix                             *
