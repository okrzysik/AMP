--- conflicted
+++ resolved
@@ -39,17 +39,6 @@
         d_pPreconditioner = parameters->d_pNestedSolver;
     } else {
         if ( d_bUsesPreconditioner ) {
-<<<<<<< HEAD
-            auto pcName = db->getWithDefault<std::string>( "pc_solver_name", "Preconditioner" );
-            std::shared_ptr<AMP::Database> outerDB;
-            outerDB = db->keyExists( pcName ) ? db : parameters->d_global_db;
-            AMP_INSIST( outerDB, "Outer database containing preconditioner is NULL" );
-            auto pcDB       = outerDB->getDatabase( pcName );
-            auto parameters = std::make_shared<AMP::Solver::SolverStrategyParameters>( pcDB );
-            parameters->d_pOperator = d_pOperator;
-            d_pPreconditioner       = AMP::Solver::SolverFactory::create( parameters );
-            AMP_ASSERT( d_pPreconditioner );
-=======
             auto pcName  = db->getWithDefault<std::string>( "pc_solver_name", "Preconditioner" );
             auto outerDB = db->keyExists( pcName ) ? db : parameters->d_global_db;
             if ( outerDB ) {
@@ -59,7 +48,6 @@
                 d_pPreconditioner       = AMP::Solver::SolverFactory::create( parameters );
                 AMP_ASSERT( d_pPreconditioner );
             }
->>>>>>> e6474807
         }
     }
 }
