--- conflicted
+++ resolved
@@ -15,11 +15,7 @@
  ****************************************************************/
 GMRESSolver::GMRESSolver() : d_restarts( 0 ) { NULL_USE( d_restarts ); }
 
-<<<<<<< HEAD
-GMRESSolver::GMRESSolver( AMP::shared_ptr<SolverStrategyParameters> parameters )
-=======
-GMRESSolver::GMRESSolver( std::shared_ptr<KrylovSolverParameters> parameters )
->>>>>>> 973457f7
+GMRESSolver::GMRESSolver( std::shared_ptr<SolverStrategyParameters> parameters )
     : SolverStrategy( parameters ), d_restarts( 0 )
 {
     AMP_ASSERT( parameters.get() != nullptr );
@@ -378,19 +374,11 @@
 
     d_pOperator = op;
 
-<<<<<<< HEAD
-    auto linearOperator = AMP::dynamic_pointer_cast<AMP::Operator::LinearOperator>( op );
+    auto linearOperator = std::dynamic_pointer_cast<AMP::Operator::LinearOperator>( op );
     AMP_ASSERT( linearOperator.get() != nullptr );
 }
 
-void GMRESSolver::resetOperator( const AMP::shared_ptr<AMP::Operator::OperatorParameters> params )
-=======
-    std::shared_ptr<AMP::Operator::LinearOperator> linearOperator =
-        std::dynamic_pointer_cast<AMP::Operator::LinearOperator>( op );
-    AMP_ASSERT( linearOperator.get() != nullptr );
-}
 void GMRESSolver::resetOperator( const std::shared_ptr<AMP::Operator::OperatorParameters> params )
->>>>>>> 973457f7
 {
     if ( d_pOperator.get() != nullptr ) {
         d_pOperator->reset( params );
