--- conflicted
+++ resolved
@@ -84,28 +84,6 @@
     AMP_ASSERT( ( u->getUpdateStatus() == AMP::LinearAlgebra::UpdateState::UNCHANGED ) ||
                 ( u->getUpdateStatus() == AMP::LinearAlgebra::UpdateState::LOCAL_CHANGED ) );
 
-<<<<<<< HEAD
-    // compute the norm of the rhs in order to compute
-    // the termination criterion
-    auto f_norm = static_cast<T>( f->L2Norm() );
-
-    // Zero rhs implies zero solution, bail out early
-    if ( f_norm == static_cast<T>( 0.0 ) ) {
-        u->zero();
-        d_ConvergenceStatus = SolverStatus::ConvergedOnAbsTol;
-        d_dResidualNorm     = 0.0;
-        if ( d_iDebugPrintInfoLevel > 0 ) {
-            AMP::pout << "BiCGSTABSolver<T>::solve: solution is zero" << std::endl;
-        }
-        return;
-    }
-
-    if ( d_pOperator ) {
-        registerOperator( d_pOperator );
-    }
-
-=======
->>>>>>> 7dd8b506
     // residual vector
     AMP::LinearAlgebra::Vector::shared_ptr res = f->clone();
 
@@ -117,26 +95,16 @@
     }
 
     // compute the current residual norm
-<<<<<<< HEAD
-    auto res_norm      = static_cast<T>( res->L2Norm() );
-    auto r_tilde_norm  = res_norm;
-    d_dInitialResidual = res_norm;
-=======
     auto res_norm     = static_cast<T>( res->L2Norm() );
     auto r_tilde_norm = res_norm;
     // Override zero initial residual to force relative tolerance convergence
     // here to potentially handle singular systems
     d_dInitialResidual = res_norm > std::numeric_limits<T>::epsilon() ? res_norm : 1.0;
->>>>>>> 7dd8b506
 
     if ( d_iDebugPrintInfoLevel > 1 ) {
         AMP::pout << "BiCGSTABSolver<T>::solve: initial L2Norm of solution vector: " << u->L2Norm()
                   << std::endl;
-<<<<<<< HEAD
-        AMP::pout << "BiCGSTABSolver<T>::solve: initial L2Norm of rhs vector: " << f_norm
-=======
         AMP::pout << "BiCGSTABSolver<T>::solve: initial L2Norm of rhs vector: " << f->L2Norm()
->>>>>>> 7dd8b506
                   << std::endl;
         AMP::pout << "BiCGSTABSolver<T>::solve: initial L2Norm of residual " << res_norm
                   << std::endl;
