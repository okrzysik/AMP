#ifndef included_AMP_SolverStrategy
#define included_AMP_SolverStrategy

#include "AMP/operators/Operator.h"
#include "AMP/solvers/SolverStrategyParameters.h"
#include "AMP/vectors/Vector.h"

#include <memory>


// Declare some classes
namespace AMP::IO {
class Writer;
} // namespace AMP::IO


namespace AMP::Solver {

/**
 * Class SolverStrategy is a base class for methods to solve
 * equations of the form \f$A(u) = f\f$. $A$ may be a nonlinear
 * or linear operator.
 */

class SolverStrategy
{
public:
    typedef std::shared_ptr<AMP::Solver::SolverStrategy> shared_ptr;

    /**
     * Default constructor
     */
    SolverStrategy();

    /**
     *  Main constructor for the base class.
     *  @param[in] parameters   The parameters object contains a database object which must contain
     * the
     *                          following fields:
     *                          1. type: integer, name: max_iterations (required)
     *                             acceptable values (non-negative integer values)
     *                          2. type: double, name: max_error, (required)
     *                             acceptable values (non-negative real values)
     *                          3. type: integer, name: print_info_level, default value: 0,
     *                             acceptable values (non negative integer values, the higher
     *                             the value the more verbose the debugging information provided)
     *                          4. type: bool, name: zero_initial_guess, default value: false,
     *                             acceptable values (TRUE, FALSE)
     */
    explicit SolverStrategy( std::shared_ptr<const SolverStrategyParameters> parameters );

    /**
     * Default destructor. Currently does not do anything.
     */
    virtual ~SolverStrategy();

    //! Return the name of the solver
    virtual std::string type() const = 0;

    enum class SolverStatus {
        ConvergedOnAbsTol,
        ConvergedOnRelTol,
        ConvergedIterations,
        ConvergedUserCondition,
        DivergedMaxIterations,
        DivergedLineSearch,
        DivergedStepSize,
        DivergedFunctionCount,
        DivergedOnNan,
        DivergedNestedSolver,
        DivergedOther
    };

    /**
     * Solve the system \f$A(u) = f\f$.  This is a pure virtual function that the derived classes
     * need to provide an implementation of.
     * @param[in]  f    shared pointer to right hand side vector
     * @param[out] u    shared pointer to approximate computed solution
     */
    virtual void apply( std::shared_ptr<const AMP::LinearAlgebra::Vector> f,
                        std::shared_ptr<AMP::LinearAlgebra::Vector> u ) = 0;

    /**
     * Initialize the solution vector and potentially create internal vectors needed for solution
     * @param[in] parameters    The parameters object contains a database object.
     *                          Currently there are no required fields for the database object.
     */
    virtual void initialize( std::shared_ptr<const SolverStrategyParameters> parameters );

    /**
     * Provide the initial guess for the solver. This is a pure virtual function that the derived
     * classes
     * need to provide an implementation of.
     * @param[in] initialGuess: shared pointer to the initial guess vector.
     */
    virtual void setInitialGuess( std::shared_ptr<AMP::LinearAlgebra::Vector> initialGuess );

    /**
     * Specify level of diagnostic information printed during iterations.
     * @param[in] print_level    integer level value with permissible values 0 and higher. Setting
     *                           to zero should provide minimial debugging information with higher
     *                           values resulting in increasingly verbose information being printed
     * out.
     */
    virtual void setDebugPrintInfoLevel( int print_level ) { d_iDebugPrintInfoLevel = print_level; }

    /**
     * Get level of diagnostic information printed during iterations.
     */
    int getDebugPrintInfoLevel( void ) { return d_iDebugPrintInfoLevel; }

    /**
     * Return the number of iterations taken by the solver to converge.
     */
    virtual int getIterations( void ) const { return ( d_iNumberIterations ); }

    /**
     * Tells the solver to use an initial guess of zero and not try to
     * copy an initial guess into the solution vector
     * @param[in] use_zero_guess    boolean to specify whether zero initial guess should be used or
     * not.
     */
    virtual void setZeroInitialGuess( bool use_zero_guess )
    {
        d_bUseZeroInitialGuess = use_zero_guess;
    }

    /**
     * Set a nested solver, eg, Krylov for Newton, preconditioner for Krylov etc. Null op in base
     * class
     */
    virtual void setNestedSolver( std::shared_ptr<SolverStrategy> ) {}

    /**
     * Return a nested solver (eg preconditioner) if it exists. By default return a nullptr
     */

    virtual std::shared_ptr<SolverStrategy> getNestedSolver( void ) { return nullptr; }

    /**
     * Register the operator that the solver will use during solves
     * @param [in] op shared pointer to operator \f$A()\f$ for equation \f$A(u) = f\f$
     */
    virtual void registerOperator( std::shared_ptr<AMP::Operator::Operator> op )
    {
        d_pOperator = op;
    }

    /**
     * \brief  Registers a writer with the solver
     * \details  This function will register a writer with the solver.  The solver
     *  may then register any vector components it "owns" with the writer.
     * \param writer   The writer to register
     */
    virtual void registerWriter( std::shared_ptr<AMP::IO::Writer> writer ) { d_writer = writer; }

    /**
     * Resets the operator registered with the solver with new parameters if necessary
     * @param parameters
     *        OperatorParameters object that is NULL by default
     */
    virtual void
    resetOperator( std::shared_ptr<const AMP::Operator::OperatorParameters> parameters );

    /**
     * Resets the solver internally with new parameters if necessary
     * @param parameters
     *        SolverStrategyParameters object that is NULL by default
     */
    virtual void reset( std::shared_ptr<SolverStrategyParameters> parameters );

    /**
     * Return a shared pointer to the operator registered with the solver.
     */
    virtual std::shared_ptr<AMP::Operator::Operator> getOperator( void ) { return d_pOperator; }

    AMP::Scalar getAbsoluteTolerance() const { return ( d_dAbsoluteTolerance ); }

    virtual void setAbsoluteTolerance( AMP::Scalar abs_tol ) { d_dAbsoluteTolerance = abs_tol; }

    AMP::Scalar getRelativeTolerance() const { return ( d_dRelativeTolerance ); }

    virtual void setRelativeTolerance( AMP::Scalar rel_tol ) { d_dRelativeTolerance = rel_tol; }

    virtual void setMaxIterations( const int max_iterations ) { d_iMaxIterations = max_iterations; }

    int getMaxIterations( void ) const { return d_iMaxIterations; }

    virtual void printStatistics( std::ostream &os = AMP::pout )
    {
        os << "Not implemented for this solver!" << std::endl;
    }

    SolverStatus getConvergenceStatus( void ) const { return d_ConvergenceStatus; }

    virtual void print( std::ostream &os ) { NULL_USE( os ); }

    virtual AMP::Scalar getResidualNorm( void ) const { return d_dResidualNorm; }

<<<<<<< HEAD
    int checkConvergence( void ) const
    {
        return d_ConvergenceStatus <= SolverStatus::ConvergedUserCondition ? 1 : 0;
    }
=======
    virtual AMP::Scalar getInitialResidual( void ) const { return d_dInitialResidual; }

    /**
     * returns whether the solver has converged or not
     */
    virtual bool checkConvergence( std::shared_ptr<const AMP::LinearAlgebra::Vector> residual );
>>>>>>> 6ebe4076

    virtual const std::vector<int> &getIterationHistory( void ) { return d_iterationHistory; }

    int getTotalNumberOfIterations( void );

    virtual void residual( std::shared_ptr<const AMP::LinearAlgebra::Vector> f,
                           std::shared_ptr<const AMP::LinearAlgebra::Vector> u,
                           std::shared_ptr<AMP::LinearAlgebra::Vector> r );

    virtual void printConvergenceStatus( SolverStrategy::SolverStatus,
                                         std::ostream & = AMP::pout ) const
    {
    }

protected:
    void getFromInput( std::shared_ptr<AMP::Database> db );
    virtual bool checkStoppingCriteria( AMP::Scalar res_norm, bool check_iters = true );

    SolverStatus d_ConvergenceStatus = SolverStatus::DivergedOther;

    std::string d_sName;

    int d_iNumberIterations = 0; // iterations in solver

    int d_iMaxIterations = 0;

    AMP::Scalar d_dResidualNorm;
    AMP::Scalar d_dInitialResidual;

    AMP::Scalar d_dAbsoluteTolerance = 1.0e-14;
    AMP::Scalar d_dRelativeTolerance = 1.0e-09;

    int d_iDebugPrintInfoLevel = 0;

    bool d_bUseZeroInitialGuess = true;

    bool d_bComputeResidual = false;

    int d_iObjectId;

    static int d_iInstanceId; // used to differentiate between different instances of the class

    //! keeps track of iteration statistics over solver lifetime
    std::vector<int> d_iterationHistory;

    std::shared_ptr<AMP::Database> d_db = nullptr;

    /** Pointer to global database
     *  This is temporary fix and eventually either d_global_db or d_db should go away
     *  This is introduced to allow for solver factories to access databases in the global
     *  database for the construction of nested solvers
     */
    std::shared_ptr<AMP::Database> d_global_db = nullptr;

    std::shared_ptr<AMP::Operator::Operator> d_pOperator = nullptr;

    std::shared_ptr<AMP::IO::Writer> d_writer = nullptr;


private:
};

} // namespace AMP::Solver

#endif<|MERGE_RESOLUTION|>--- conflicted
+++ resolved
@@ -197,19 +197,9 @@
 
     virtual AMP::Scalar getResidualNorm( void ) const { return d_dResidualNorm; }
 
-<<<<<<< HEAD
-    int checkConvergence( void ) const
-    {
-        return d_ConvergenceStatus <= SolverStatus::ConvergedUserCondition ? 1 : 0;
-    }
-=======
     virtual AMP::Scalar getInitialResidual( void ) const { return d_dInitialResidual; }
 
-    /**
-     * returns whether the solver has converged or not
-     */
     virtual bool checkConvergence( std::shared_ptr<const AMP::LinearAlgebra::Vector> residual );
->>>>>>> 6ebe4076
 
     virtual const std::vector<int> &getIterationHistory( void ) { return d_iterationHistory; }
 
