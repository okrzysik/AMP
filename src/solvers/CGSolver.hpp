--- conflicted
+++ resolved
@@ -86,14 +86,6 @@
         }
         return;
     }
-<<<<<<< HEAD
-    const auto terminate_tol = std::max( static_cast<T>( d_dRelativeTolerance * f_norm ),
-                                         static_cast<T>( d_dAbsoluteTolerance ) );
-    AMP::pout << "terminate_tol = " << terminate_tol << " = max( "
-              << static_cast<T>( d_dRelativeTolerance * f_norm ) << " , "
-              << static_cast<T>( d_dAbsoluteTolerance ) << " )" << std::endl;
-=======
->>>>>>> 28cabd33
 
     // z will store r when a preconditioner is not present
     // and will store the result of a preconditioner solve
@@ -199,47 +191,6 @@
         p->axpy( beta, *p, *z );
     }
 
-<<<<<<< HEAD
-    if ( d_iDebugPrintInfoLevel > 2 ) {
-        AMP::pout << "L2Norm of solution: " << u->L2Norm() << std::endl;
-        switch ( d_ConvergenceStatus ) {
-        case SolverStatus::ConvergedOnAbsTol:
-            AMP::pout << "Convergence reason: ConvergedOnAbsTol" << std::endl;
-            break;
-        case SolverStatus::ConvergedOnRelTol:
-            AMP::pout << "Convergence reason: ConvergedOnRelTol" << std::endl;
-            break;
-        case SolverStatus::ConvergedIterations:
-            AMP::pout << "Convergence reason: ConvergedIterations" << std::endl;
-            break;
-        case SolverStatus::ConvergedUserCondition:
-            AMP::pout << "Convergence reason: ConvergedUserCondition" << std::endl;
-            break;
-        case SolverStatus::DivergedMaxIterations:
-            AMP::pout << "Convergence reason: DivergedMaxIterations" << std::endl;
-            break;
-        case SolverStatus::DivergedLineSearch:
-            AMP::pout << "Convergence reason: DivergedLineSearch" << std::endl;
-            break;
-        case SolverStatus::DivergedStepSize:
-            AMP::pout << "Convergence reason: DivergedStepSize" << std::endl;
-            break;
-        case SolverStatus::DivergedFunctionCount:
-            AMP::pout << "Convergence reason: DivergedFunctionCount" << std::endl;
-            break;
-        case SolverStatus::DivergedOnNan:
-            AMP::pout << "Convergence reason: DivergedOnNan" << std::endl;
-            break;
-        case SolverStatus::DivergedNestedSolver:
-            AMP::pout << "Convergence reason: DivergedNestedSolver" << std::endl;
-            break;
-        default:
-            AMP::pout << "Convergence reason: DivergedOther" << std::endl;
-        }
-    }
-
-=======
->>>>>>> 28cabd33
     u->makeConsistent( AMP::LinearAlgebra::ScatterType::CONSISTENT_SET );
 
     if ( d_bComputeResidual ) {
