#include "AMP/operators/LinearOperator.h"
#include "AMP/solvers/CGSolver.h"
#include "AMP/solvers/SolverFactory.h"
#include "ProfilerApp.h"

namespace AMP::Solver {

/****************************************************************
 *  Constructors                                                 *
 ****************************************************************/

template<typename T>
CGSolver<T>::CGSolver( std::shared_ptr<AMP::Solver::SolverStrategyParameters> parameters )
    : SolverStrategy( parameters )
{
    AMP_ASSERT( parameters );

    // Initialize
    initialize( parameters );
}

/****************************************************************
 *  Initialize                                                   *
 ****************************************************************/
template<typename T>
void CGSolver<T>::initialize(
    std::shared_ptr<const AMP::Solver::SolverStrategyParameters> parameters )
{
    AMP_ASSERT( parameters );

    auto db = parameters->d_db;
    getFromInput( db );

    if ( parameters->d_pNestedSolver ) {
        d_pPreconditioner = parameters->d_pNestedSolver;
    } else {
        if ( d_bUsesPreconditioner ) {
            auto pcName  = db->getWithDefault<std::string>( "pc_solver_name", "Preconditioner" );
            auto outerDB = db->keyExists( pcName ) ? db : parameters->d_global_db;
            if ( outerDB ) {
                auto pcDB       = outerDB->getDatabase( pcName );
                auto parameters = std::make_shared<AMP::Solver::SolverStrategyParameters>( pcDB );
                parameters->d_pOperator = d_pOperator;
                d_pPreconditioner       = AMP::Solver::SolverFactory::create( parameters );
                AMP_ASSERT( d_pPreconditioner );
            }
        }
    }
}

// Function to get values from input
template<typename T>
void CGSolver<T>::getFromInput( std::shared_ptr<AMP::Database> db )
{
    d_dDivergenceTolerance = db->getWithDefault<T>( "divergence_tolerance", 1.0e+03 );
    d_bUsesPreconditioner  = db->getWithDefault<bool>( "uses_preconditioner", false );
}

/****************************************************************
 *  Solve                                                        *
 ****************************************************************/
template<typename T>
void CGSolver<T>::apply( std::shared_ptr<const AMP::LinearAlgebra::Vector> f,
                         std::shared_ptr<AMP::LinearAlgebra::Vector> u )
{
    PROFILE( "CGSolver<T>::apply" );

    // Always zero before checking stopping criteria for any reason
    d_iNumberIterations = 0;

    // Check input vector states
    AMP_ASSERT( ( f->getUpdateStatus() == AMP::LinearAlgebra::UpdateState::UNCHANGED ) ||
                ( f->getUpdateStatus() == AMP::LinearAlgebra::UpdateState::LOCAL_CHANGED ) );
    AMP_ASSERT( ( u->getUpdateStatus() == AMP::LinearAlgebra::UpdateState::UNCHANGED ) ||
                ( u->getUpdateStatus() == AMP::LinearAlgebra::UpdateState::LOCAL_CHANGED ) );

<<<<<<< HEAD
    const auto f_norm = static_cast<T>( f->L2Norm() );

    // Zero rhs implies zero solution, bail out early
    if ( f_norm == static_cast<T>( 0.0 ) ) {
        u->zero();
        d_ConvergenceStatus = SolverStatus::ConvergedOnAbsTol;
        d_dResidualNorm     = 0.0;
        if ( d_iDebugPrintInfoLevel > 1 ) {
            AMP::pout << "CGSolver<T>::apply: solution is zero" << std::endl;
        }
        return;
    }

=======
>>>>>>> 7dd8b506
    // z will store r when a preconditioner is not present
    // and will store the result of a preconditioner solve
    // when a preconditioner is present
    std::shared_ptr<AMP::LinearAlgebra::Vector> z;

    // residual vector
    AMP::LinearAlgebra::Vector::shared_ptr r = f->clone();

    // compute the initial residual
    if ( d_bUseZeroInitialGuess ) {
        u->zero();
        r->copyVector( f );
    } else {
        d_pOperator->residual( f, u, r );
    }

    // Store initial residual
<<<<<<< HEAD
    auto current_res   = static_cast<T>( r->L2Norm() );
    d_dInitialResidual = current_res;

    if ( d_iDebugPrintInfoLevel > 1 ) {
        AMP::pout << "CGSolver<T>::apply: initial L2Norm of solution vector: " << u->L2Norm()
                  << std::endl;
        AMP::pout << "CGSolver<T>::apply: initial L2Norm of rhs vector: " << f_norm << std::endl;
=======
    auto current_res = static_cast<T>( r->L2Norm() );
    // Override zero initial residual to force relative tolerance convergence
    // here to potentially handle singular systems
    d_dInitialResidual = current_res > std::numeric_limits<T>::epsilon() ? current_res : 1.0;

    if ( d_iDebugPrintInfoLevel > 1 ) {
        AMP::pout << "CGSolver<T>::apply: initial L2Norm of solution vector: " << u->L2Norm()
                  << std::endl;
        AMP::pout << "CGSolver<T>::apply: initial L2Norm of rhs vector: " << f->L2Norm()
                  << std::endl;
>>>>>>> 7dd8b506
        AMP::pout << "CGSolver<T>::apply: initial L2Norm of residual: " << current_res << std::endl;
    }

    // return if the residual is already low enough
    // checkStoppingCriteria responsible for setting flags on convergence reason
    if ( checkStoppingCriteria( current_res ) ) {
        if ( d_iDebugPrintInfoLevel > 0 ) {
            AMP::pout << "CGSolver<T>::apply: initial residual below tolerance" << std::endl;
        }
        return;
    }

    z = u->clone();

    // apply the preconditioner if it exists
    if ( d_bUsesPreconditioner ) {
        d_pPreconditioner->apply( r, z );
    } else {
        z->copyVector( r );
    }

    auto rho_1 = static_cast<T>( z->dot( *r ) );
    auto rho_0 = rho_1;

    auto p = z->clone();
    auto w = r->clone();
    p->copyVector( z );

    for ( d_iNumberIterations = 0; d_iNumberIterations < d_iMaxIterations; ++d_iNumberIterations ) {

        p->makeConsistent( AMP::LinearAlgebra::ScatterType::CONSISTENT_SET );
        // w = Ap
        d_pOperator->apply( p, w );

        // alpha = p'Ap
        auto alpha = static_cast<T>( w->dot( *p ) );

        // sanity check, the curvature should be positive
        if ( alpha == 0.0 ) {
            // at solution
            checkStoppingCriteria( current_res );
            break;
        } else if ( alpha < 0.0 ) {
            // set diverged reason
            d_ConvergenceStatus = SolverStatus::DivergedOther;
            AMP_WARNING( "CGSolver<T>::apply: negative curvature encoutered" );
            break;
        }

        alpha = rho_1 / alpha;

        u->axpy( alpha, *p, *u );
        r->axpy( -alpha, *w, *r );

        // compute the current residual norm
        current_res = static_cast<T>( r->L2Norm() );
        if ( d_iDebugPrintInfoLevel > 1 ) {
            AMP::pout << "CG: iteration " << ( d_iNumberIterations + 1 ) << ", residual "
                      << current_res << std::endl;
        }

        // check if converged
        if ( checkStoppingCriteria( current_res ) ) {
            break;
        }

        // apply the preconditioner if it exists
        if ( d_bUsesPreconditioner ) {
            d_pPreconditioner->apply( r, z );
        } else {
            z->copyVector( r );
        }

        rho_0 = rho_1;
        rho_1 = static_cast<T>( r->dot( *z ) );

        const T beta = rho_1 / rho_0;
        p->axpy( beta, *p, *z );
    }

    u->makeConsistent( AMP::LinearAlgebra::ScatterType::CONSISTENT_SET );

    if ( d_bComputeResidual ) {
        d_pOperator->residual( f, u, r );
        current_res = static_cast<T>( r->L2Norm() );
        // final check updates flags if needed
        checkStoppingCriteria( current_res );
    }

    // Store final residual should it be queried elsewhere
    d_dResidualNorm = current_res;

    if ( d_iDebugPrintInfoLevel > 0 ) {
        AMP::pout << "CGSolver<T>::apply: final L2Norm of solution: " << u->L2Norm() << std::endl;
        AMP::pout << "CGSolver<T>::apply: final L2Norm of residual: " << current_res << std::endl;
        AMP::pout << "CGSolver<T>::apply: iterations: " << d_iNumberIterations << std::endl;
        AMP::pout << "CGSolver<T>::apply: convergence reason: "
                  << SolverStrategy::statusToString( d_ConvergenceStatus ) << std::endl;
    }
}

template<typename T>
void CGSolver<T>::resetOperator( std::shared_ptr<const AMP::Operator::OperatorParameters> params )
{
    if ( d_pOperator ) {
        d_pOperator->reset( params );
    }

    // should add a mechanism for the linear operator to provide updated parameters for the
    // preconditioner operator
    // though it's unclear where this might be necessary
    if ( d_pPreconditioner ) {
        d_pPreconditioner->resetOperator( params );
    }
}
} // namespace AMP::Solver<|MERGE_RESOLUTION|>--- conflicted
+++ resolved
@@ -74,22 +74,6 @@
     AMP_ASSERT( ( u->getUpdateStatus() == AMP::LinearAlgebra::UpdateState::UNCHANGED ) ||
                 ( u->getUpdateStatus() == AMP::LinearAlgebra::UpdateState::LOCAL_CHANGED ) );
 
-<<<<<<< HEAD
-    const auto f_norm = static_cast<T>( f->L2Norm() );
-
-    // Zero rhs implies zero solution, bail out early
-    if ( f_norm == static_cast<T>( 0.0 ) ) {
-        u->zero();
-        d_ConvergenceStatus = SolverStatus::ConvergedOnAbsTol;
-        d_dResidualNorm     = 0.0;
-        if ( d_iDebugPrintInfoLevel > 1 ) {
-            AMP::pout << "CGSolver<T>::apply: solution is zero" << std::endl;
-        }
-        return;
-    }
-
-=======
->>>>>>> 7dd8b506
     // z will store r when a preconditioner is not present
     // and will store the result of a preconditioner solve
     // when a preconditioner is present
@@ -107,15 +91,6 @@
     }
 
     // Store initial residual
-<<<<<<< HEAD
-    auto current_res   = static_cast<T>( r->L2Norm() );
-    d_dInitialResidual = current_res;
-
-    if ( d_iDebugPrintInfoLevel > 1 ) {
-        AMP::pout << "CGSolver<T>::apply: initial L2Norm of solution vector: " << u->L2Norm()
-                  << std::endl;
-        AMP::pout << "CGSolver<T>::apply: initial L2Norm of rhs vector: " << f_norm << std::endl;
-=======
     auto current_res = static_cast<T>( r->L2Norm() );
     // Override zero initial residual to force relative tolerance convergence
     // here to potentially handle singular systems
@@ -126,7 +101,6 @@
                   << std::endl;
         AMP::pout << "CGSolver<T>::apply: initial L2Norm of rhs vector: " << f->L2Norm()
                   << std::endl;
->>>>>>> 7dd8b506
         AMP::pout << "CGSolver<T>::apply: initial L2Norm of residual: " << current_res << std::endl;
     }
 
