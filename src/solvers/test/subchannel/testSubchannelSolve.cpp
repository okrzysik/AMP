--- conflicted
+++ resolved
@@ -1,5 +1,4 @@
 #include "AMP/IO/PIO.h"
-#include "AMP/IO/Writer.h"
 #include "AMP/discretization/DOF_Manager.h"
 #include "AMP/discretization/simpleDOF_Manager.h"
 #include "AMP/discretization/structuredFaceDOFManager.h"
@@ -645,39 +644,9 @@
     // don't use zero initial guess
     nonlinearSolver->setZeroInitialGuess( false );
 
-<<<<<<< HEAD
-    // Solve
-    AMP::pout << "Rhs norm: " << std::setprecision( 13 ) << globalRhsMultiVector->L2Norm()
-              << std::endl;
-    AMP::pout << "Initial solution norm: " << std::setprecision( 13 )
-              << globalSolMultiVector->L2Norm() << std::endl;
-    nonlinearCoupledOperator->residual(
-        globalRhsMultiVector, globalSolMultiVector, globalResMultiVector );
-    NULL_USE( globalThermalResVec );
-#if 0
+
     double tempResNorm = 0.0;
     double flowResNorm = 0.0;
-    if ( pinMesh )
-        tempResNorm = globalThermalResVec->L2Norm();
-    if ( subchannelMesh )
-        flowResNorm = flowResVec->L2Norm();
-    tempResNorm = globalComm.maxReduce( tempResNorm );
-    flowResNorm = globalComm.maxReduce( flowResNorm );
-    AMP::pout << "Initial residual norm: " << std::setprecision( 13 )
-              << globalResMultiVector->L2Norm() << std::endl;
-    AMP::pout << "Initial temp residual norm: " << std::setprecision( 13 ) << tempResNorm
-              << std::endl;
-    AMP::pout << "Initial flow residual norm: " << std::setprecision( 13 ) << flowResNorm
-              << std::endl;
-    nonlinearSolver->apply( globalRhsMultiVector, globalSolMultiVector );
-    nonlinearCoupledOperator->residual(
-        globalRhsMultiVector, globalSolMultiVector, globalResMultiVector );
-    AMP::pout << "Final residual norm: " << std::setprecision( 13 )
-              << globalResMultiVector->L2Norm() << std::endl;
-=======
-    double tempResNorm = 0.0;
-    double flowResNorm = 0.0;
->>>>>>> befa0c45
 
     // Solve
     {
@@ -831,25 +800,6 @@
         enthalpy->scale( h_scale );
         pressure->scale( P_scale );
     }
-    // Register the quantities to plot
-    auto siloWriter = AMP::IO::Writer::buildWriter( "Silo" );
-    if ( xyFaceMesh ) {
-        siloWriter->registerVector(
-            flowSolVec, xyFaceMesh, AMP::Mesh::GeomType::Face, "SubchannelFlow" );
-        siloWriter->registerVector(
-            flowTempVec, xyFaceMesh, AMP::Mesh::GeomType::Face, "FlowTemp" );
-        siloWriter->registerVector(
-            deltaFlowTempVec, xyFaceMesh, AMP::Mesh::GeomType::Face, "FlowTempDelta" );
-        siloWriter->registerVector(
-            flowDensityVec, xyFaceMesh, AMP::Mesh::GeomType::Face, "FlowDensity" );
-    }
-    if ( pinMesh  ) {
-        siloWriter->registerVector(
-            globalThermalSolVec, pinMesh, AMP::Mesh::GeomType::Vertex, "Temperature" );
-        siloWriter->registerVector(
-            specificPowerGpVec, pinMesh, AMP::Mesh::GeomType::Cell, "Power" );
-    }
-    siloWriter->writeFile( exeName, 0 );
 #endif
     ut->passes( "test runs to completion" );
 
