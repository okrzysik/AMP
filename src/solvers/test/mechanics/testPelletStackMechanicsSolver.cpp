--- conflicted
+++ resolved
@@ -128,12 +128,9 @@
     AMP::AMPManager::startup( argc, argv );
     AMP::UnitTest ut;
 
-<<<<<<< HEAD
-    const char* exeName[] = { "testPelletStackMechanicsSolver-1", "testPelletStackMechanicsSolver-2" };
-=======
     const char *exeName[] = { "testPelletStackMechanicsSolver-1",
                               "testPelletStackMechanicsSolver-2" };
->>>>>>> be29d675
+
     for ( auto exe : exeName )
         myTest( &ut, exe );
 
