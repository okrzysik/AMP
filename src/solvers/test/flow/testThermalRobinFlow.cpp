--- conflicted
+++ resolved
@@ -177,11 +177,7 @@
 
     globalRhsVec->copyVector( PowerInWattsVec );
     std::cout << "PowerInWattsVec norm  inside loop = " << globalRhsVec->L2Norm() << "\n";
-<<<<<<< HEAD
-    double expectedVal   = input_db->getScalar<double>( "RhsNorm");
-=======
     double expectedVal   = input_db->getScalar<double>( "RhsNorm" );
->>>>>>> be29d675
     double globalRhsNorm = static_cast<double>( globalRhsVec->L2Norm() );
     if ( !AMP::Utilities::approx_equal( expectedVal, globalRhsNorm, 1e-5 ) ) {
         ut->failure( "the PowerInWattsVec norm has changed." );
@@ -204,11 +200,7 @@
     nonlinearSolver->apply( globalRhsVec, globalSolVec );
 
     std::cout << "Final Solution Norm: " << globalSolVec->L2Norm() << std::endl;
-<<<<<<< HEAD
-    expectedVal          = input_db->getScalar<double>( "FinalSolution" );
-=======
     expectedVal        = input_db->getScalar<double>( "FinalSolution" );
->>>>>>> be29d675
     auto globalSolNorm = static_cast<double>( globalSolVec->L2Norm() );
     if ( !AMP::Utilities::approx_equal( expectedVal, globalSolNorm, 1e-5 ) ) {
         ut->failure( "the Final Solution Norm has changed." );
