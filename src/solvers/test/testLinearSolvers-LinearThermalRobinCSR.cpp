#include "AMP/AMP_TPLs.h"
#include "AMP/IO/PIO.h"
#include "AMP/discretization/DOF_Manager.h"
#include "AMP/discretization/simpleDOF_Manager.h"
#include "AMP/matrices/CSRMatrix.h"
#include "AMP/matrices/CSRMatrixParameters.h"
#include "AMP/matrices/CSRPolicy.h"
#include "AMP/matrices/testHelpers/MatrixDataTransforms.h"
#include "AMP/mesh/Mesh.h"
#include "AMP/mesh/MeshFactory.h"
#include "AMP/mesh/MeshParameters.h"
#include "AMP/operators/ElementOperationFactory.h"
#include "AMP/operators/ElementPhysicsModelFactory.h"
#include "AMP/operators/LinearBVPOperator.h"
#include "AMP/operators/NeutronicsRhs.h"
#include "AMP/operators/OperatorBuilder.h"
#include "AMP/operators/boundary/DirichletMatrixCorrection.h"
#include "AMP/operators/boundary/DirichletVectorCorrection.h"
#include "AMP/operators/boundary/libmesh/NeumannVectorCorrection.h"
#include "AMP/operators/boundary/libmesh/RobinMatrixCorrection.h"
#include "AMP/operators/diffusion/DiffusionLinearElement.h"
#include "AMP/operators/diffusion/DiffusionLinearFEOperator.h"
#include "AMP/operators/diffusion/DiffusionTransportModel.h"
#include "AMP/operators/libmesh/VolumeIntegralOperator.h"
#include "AMP/solvers/SolverFactory.h"
#include "AMP/solvers/SolverStrategy.h"
#include "AMP/solvers/SolverStrategyParameters.h"
#include "AMP/solvers/testHelpers/SolverTestParameters.h"
#include "AMP/utils/AMPManager.h"
#include "AMP/utils/Database.h"
#include "AMP/utils/UnitTest.h"
#include "AMP/utils/Utilities.h"
#include "AMP/vectors/Variable.h"
#include "AMP/vectors/Vector.h"
#include "AMP/vectors/VectorBuilder.h"

#ifdef AMP_USE_HYPRE
    #include "AMP/matrices/data/hypre/HypreCSRPolicy.h"
#endif

#include <iomanip>
#include <memory>
#include <string>

#include "reference_solver_solutions.h"

void linearThermalTest( AMP::UnitTest *ut, const std::string &inputFileName )
{
    // Input and output file names
    std::string input_file = inputFileName;
    std::string log_file   = "output_" + inputFileName;

    AMP::pout << "Running linearThermalTest with input " << input_file << std::endl;

    // Fill the database from the input file.
    auto input_db = AMP::Database::parseInputFile( input_file );
    input_db->print( AMP::plog );

    // Print from all cores into the output files
    AMP::logAllNodes( log_file );

    // Create the Mesh
    AMP_INSIST( input_db->keyExists( "Mesh" ), "Key ''Mesh'' is missing!" );
    auto mesh_db   = input_db->getDatabase( "Mesh" );
    auto mgrParams = std::make_shared<AMP::Mesh::MeshParameters>( mesh_db );
    auto comm      = AMP::AMP_MPI( AMP_COMM_WORLD );
    mgrParams->setComm( comm );
    auto meshAdapter = AMP::Mesh::MeshFactory::create( mgrParams );

    // Create a DOF manager for a nodal vector
    int DOFsPerNode          = 1;
    int DOFsPerElement       = 8;
    int nodalGhostWidth      = 1;
    int gaussPointGhostWidth = 1;
    bool split               = true;
    auto nodalDofMap         = AMP::Discretization::simpleDOFManager::create(
        meshAdapter, AMP::Mesh::GeomType::Vertex, nodalGhostWidth, DOFsPerNode, split );
    auto gaussPointDofMap = AMP::Discretization::simpleDOFManager::create(
        meshAdapter, AMP::Mesh::GeomType::Cell, gaussPointGhostWidth, DOFsPerElement, split );

    // CREATE THE NEUTRONICS SOURCE
    AMP_INSIST( input_db->keyExists( "NeutronicsOperator" ),
                "Key ''NeutronicsOperator'' is missing!" );
    auto neutronicsOp_db = input_db->getDatabase( "NeutronicsOperator" );
    auto neutronicsParams =
        std::make_shared<AMP::Operator::NeutronicsRhsParameters>( neutronicsOp_db );
    auto neutronicsOperator = std::make_shared<AMP::Operator::NeutronicsRhs>( neutronicsParams );

    auto SpecificPowerVec =
        AMP::LinearAlgebra::createVector( gaussPointDofMap,
                                          neutronicsOperator->getOutputVariable(),
                                          true,
                                          neutronicsOperator->getMemoryLocation() );

    AMP::LinearAlgebra::Vector::shared_ptr nullVec;
    neutronicsOperator->apply( nullVec, SpecificPowerVec );

    // Integrate Nuclear Source over Density * Volume
    AMP_INSIST( input_db->keyExists( "VolumeIntegralOperator" ), "key missing!" );
    auto sourceOperator = std::dynamic_pointer_cast<AMP::Operator::VolumeIntegralOperator>(
        AMP::Operator::OperatorBuilder::createOperator(
            meshAdapter, "VolumeIntegralOperator", input_db ) );

    // Create the power (heat source) vector.
    auto PowerInWattsVec = AMP::LinearAlgebra::createVector( nodalDofMap,
                                                             sourceOperator->getOutputVariable(),
                                                             true,
                                                             sourceOperator->getMemoryLocation() );
    PowerInWattsVec->zero();

    // convert the vector of specific power to power for a given basis.
    sourceOperator->apply( SpecificPowerVec, PowerInWattsVec );

    // CREATE THE THERMAL BVP OPERATOR
    auto linearOperator = AMP::Operator::OperatorBuilder::createOperator(
        meshAdapter, "DiffusionBVPOperator", input_db );

    auto diffusionOperator =
        std::dynamic_pointer_cast<AMP::Operator::LinearBVPOperator>( linearOperator );

    auto TemperatureInKelvinVec =
        AMP::LinearAlgebra::createVector( nodalDofMap,
                                          diffusionOperator->getInputVariable(),
                                          true,
                                          diffusionOperator->getMemoryLocation() );
    auto RightHandSideVec =
        AMP::LinearAlgebra::createVector( nodalDofMap,
                                          diffusionOperator->getOutputVariable(),
                                          true,
                                          diffusionOperator->getMemoryLocation() );
    auto ResidualVec = AMP::LinearAlgebra::createVector( nodalDofMap,
                                                         diffusionOperator->getOutputVariable(),
                                                         true,
                                                         diffusionOperator->getMemoryLocation() );

    // Add the boundary conditions corrections
    auto boundaryOpCorrectionVec =
        AMP::LinearAlgebra::createVector( nodalDofMap,
                                          diffusionOperator->getOutputVariable(),
                                          true,
                                          diffusionOperator->getMemoryLocation() );

    auto boundaryOp = diffusionOperator->getBoundaryOperator();
    boundaryOp->addRHScorrection( boundaryOpCorrectionVec );

    RightHandSideVec->subtract( *PowerInWattsVec, *boundaryOpCorrectionVec );
<<<<<<< HEAD
    RightHandSideVec->makeConsistent();
=======
>>>>>>> 21bdf1f0

#if defined( AMP_USE_HYPRE )
    using Policy = AMP::LinearAlgebra::HypreCSRPolicy;
#else
    using Policy = AMP::LinearAlgebra::CSRPolicy<size_t, int, double>;
#endif
    using gidx_t   = typename Policy::gidx_t;
    using lidx_t   = typename Policy::lidx_t;
    using scalar_t = typename Policy::scalar_t;

    gidx_t startRow, endRow;
    gidx_t startCol, endCol;
    std::vector<lidx_t> nnz_d, nnz_od;
    std::vector<gidx_t> cols_d, cols_od;
    std::vector<scalar_t> coeffs_d, coeffs_od;

    AMP::LinearAlgebra::transformDofToCSR<Policy>( diffusionOperator->getMatrix(),
                                                   startRow,
                                                   endRow,
                                                   startCol,
                                                   endCol,
                                                   nnz_d,
                                                   cols_d,
                                                   coeffs_d,
                                                   nnz_od,
                                                   cols_od,
                                                   coeffs_od );

    AMP::LinearAlgebra::CSRMatrixParameters<Policy>::CSRSerialMatrixParameters pars_d{
        nnz_d.data(), cols_d.data(), coeffs_d.data()
    };

    AMP::LinearAlgebra::CSRMatrixParameters<Policy>::CSRSerialMatrixParameters pars_od{
        nnz_od.data(), cols_od.data(), coeffs_od.data()
    };

    auto csrParams = std::make_shared<AMP::LinearAlgebra::CSRMatrixParameters<Policy>>(
        startRow, endRow, startCol, endCol, pars_d, pars_od, comm );

#ifdef USE_DEVICE
    using Alloc = AMP::ManagedAllocator<int>;
#else
    using Alloc  = AMP::HostAllocator<int>;
#endif

    auto csrMatrix = std::make_shared<AMP::LinearAlgebra::CSRMatrix<Policy, Alloc>>( csrParams );
    AMP_ASSERT( csrMatrix );

    auto csrOpParams = std::make_shared<AMP::Operator::OperatorParameters>( input_db );
    auto csrOperator = std::make_shared<AMP::Operator::LinearOperator>( csrOpParams );
    csrOperator->setMatrix( csrMatrix );
    csrOperator->setVariables( linearOperator->getInputVariable(),
                               linearOperator->getOutputVariable() );

    auto linearSolver =
        AMP::Solver::Test::buildSolver( "LinearSolver", input_db, comm, nullptr, linearOperator );

    // Set initial guess
    TemperatureInKelvinVec->setToScalar( 1.0 );

    // Check the initial L2 norm of the solution
    double initSolNorm = static_cast<double>( TemperatureInKelvinVec->L2Norm() );
    AMP::pout << "Initial Solution Norm: " << initSolNorm << std::endl;
    AMP::pout << "RHS Norm: " << RightHandSideVec->L2Norm() << std::endl;
    AMP::pout << "System size: " << RightHandSideVec->getGlobalSize() << std::endl;

    // Use a random initial guess?
    linearSolver->setZeroInitialGuess( false );

    // Solve the problem.
    linearSolver->apply( RightHandSideVec, TemperatureInKelvinVec );

    checkConvergence( linearSolver.get(), inputFileName, *ut );
}


int main( int argc, char *argv[] )
{
    AMP::AMPManager::startup( argc, argv );
    AMP::UnitTest ut;
    AMP::Solver::registerSolverFactories();

    std::vector<std::string> files;
    PROFILE_ENABLE();

    if ( argc > 1 ) {

        files.emplace_back( argv[1] );

    } else {

        files.emplace_back( "input_testLinearSolvers-LinearThermalRobin-CG" );
        files.emplace_back( "input_testLinearSolvers-LinearThermalRobin-CylMesh-CG" );
        files.emplace_back( "input_testLinearSolvers-LinearThermalRobin-GMRES" );
        files.emplace_back( "input_testLinearSolvers-LinearThermalRobin-FGMRES" );
        files.emplace_back( "input_testLinearSolvers-LinearThermalRobin-BiCGSTAB" );
        files.emplace_back( "input_testLinearSolvers-LinearThermalRobin-TFQMR" );

#ifdef AMP_USE_PETSC
        files.emplace_back( "input_testLinearSolvers-LinearThermalRobin-PetscFGMRES" );
#endif

#ifdef AMP_USE_HYPRE
        files.emplace_back( "input_testLinearSolvers-LinearThermalRobin-BoomerAMG" );
        files.emplace_back( "input_testLinearSolvers-LinearThermalRobin-BoomerAMG-CG" );
        files.emplace_back( "input_testLinearSolvers-LinearThermalRobin-CylMesh-BoomerAMG" );
        files.emplace_back( "input_testLinearSolvers-LinearThermalRobin-CylMesh-BoomerAMG-CG" );
        files.emplace_back( "input_testLinearSolvers-LinearThermalRobin-BoomerAMG-GMRES" );
        files.emplace_back( "input_testLinearSolvers-LinearThermalRobin-BoomerAMG-FGMRES" );
        files.emplace_back( "input_testLinearSolvers-LinearThermalRobin-BoomerAMG-BiCGSTAB" );
        files.emplace_back( "input_testLinearSolvers-LinearThermalRobin-BoomerAMG-TFQMR" );
        files.emplace_back( "input_testLinearSolvers-LinearThermalRobin-BoomerAMG-HypreCG" );
        files.emplace_back( "input_testLinearSolvers-LinearThermalRobin-DiagonalPC-HypreCG" );
        files.emplace_back( "input_testLinearSolvers-LinearThermalRobin-HypreCG" );
    #ifdef AMP_USE_PETSC
            // files.emplace_back(
            // "input_testLinearSolvers-LinearThermalRobin-BoomerAMG-PetscFGMRES" );
    #endif
#endif

#ifdef AMP_USE_TRILINOS_ML
        // files.emplace_back( "input_testLinearSolvers-LinearThermalRobin-ML" );
        // files.emplace_back( "input_testLinearSolvers-LinearThermalRobin-ML-CG" );
        // files.emplace_back( "input_testLinearSolvers-LinearThermalRobin-ML-GMRES" );
        // files.emplace_back( "input_testLinearSolvers-LinearThermalRobin-ML-FGMRES" );
        // files.emplace_back( "input_testLinearSolvers-LinearThermalRobin-ML-BiCGSTAB" );
    // files.emplace_back( "input_testLinearSolvers-LinearThermalRobin-ML-TFQMR" );
    #ifdef AMP_USE_PETSC
        files.emplace_back( "input_testLinearSolvers-LinearThermalRobin-ML-PetscFGMRES" );
    #endif
#endif

#ifdef AMP_USE_TRILINOS_MUELU
        // files.emplace_back( "input_testLinearSolvers-LinearThermalRobin-MueLu" );
        // files.emplace_back( "input_testLinearSolvers-LinearThermalRobin-MueLu-GMRES" );
        // files.emplace_back( "input_testLinearSolvers-LinearThermalRobin-MueLu-BiCGSTAB" );
        // files.emplace_back( "input_testLinearSolvers-LinearThermalRobin-MueLu-TFQMR" );
#endif
    }

    for ( auto &file : files )
        linearThermalTest( &ut, file );

    ut.report();

    // build unique profile name to avoid collisions
    std::ostringstream ss;
    ss << "testLinearSolvers-LinearThermalRobinCSR_r" << std::setw( 3 ) << std::setfill( '0' )
       << AMP::AMPManager::getCommWorld().getSize();
    PROFILE_SAVE( ss.str() );

    int num_failed = ut.NumFailGlobal();
    AMP::AMPManager::shutdown();
    return num_failed;
}<|MERGE_RESOLUTION|>--- conflicted
+++ resolved
@@ -144,10 +144,7 @@
     boundaryOp->addRHScorrection( boundaryOpCorrectionVec );
 
     RightHandSideVec->subtract( *PowerInWattsVec, *boundaryOpCorrectionVec );
-<<<<<<< HEAD
     RightHandSideVec->makeConsistent();
-=======
->>>>>>> 21bdf1f0
 
 #if defined( AMP_USE_HYPRE )
     using Policy = AMP::LinearAlgebra::HypreCSRPolicy;
