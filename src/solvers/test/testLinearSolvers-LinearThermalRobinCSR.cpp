--- conflicted
+++ resolved
@@ -303,16 +303,6 @@
 
 #ifdef AMP_USE_HYPRE
         files.emplace_back( "input_testLinearSolvers-LinearThermalRobin-BoomerAMG" );
-<<<<<<< HEAD
-        // files.emplace_back( "input_testLinearSolvers-LinearThermalRobin-BoomerAMG-CG" );
-        // files.emplace_back( "input_testLinearSolvers-LinearThermalRobin-BoomerAMG-GMRES" );
-        // files.emplace_back( "input_testLinearSolvers-LinearThermalRobin-BoomerAMG-FGMRES" );
-        // files.emplace_back( "input_testLinearSolvers-LinearThermalRobin-BoomerAMG-BiCGSTAB" );
-	// files.emplace_back( "input_testLinearSolvers-LinearThermalRobin-BoomerAMG-TFQMR" );
-        // files.emplace_back( "input_testLinearSolvers-LinearThermalRobin-BoomerAMG-HypreCG" );
-        // files.emplace_back( "input_testLinearSolvers-LinearThermalRobin-DiagonalPC-HypreCG" );
-        // files.emplace_back( "input_testLinearSolvers-LinearThermalRobin-HypreCG" );
-=======
         files.emplace_back( "input_testLinearSolvers-LinearThermalRobin-BoomerAMG-CG" );
         files.emplace_back( "input_testLinearSolvers-LinearThermalRobin-BoomerAMG-GMRES" );
         files.emplace_back( "input_testLinearSolvers-LinearThermalRobin-BoomerAMG-FGMRES" );
@@ -321,7 +311,6 @@
         files.emplace_back( "input_testLinearSolvers-LinearThermalRobin-BoomerAMG-HypreCG" );
         files.emplace_back( "input_testLinearSolvers-LinearThermalRobin-DiagonalPC-HypreCG" );
         files.emplace_back( "input_testLinearSolvers-LinearThermalRobin-HypreCG" );
->>>>>>> c6b7f737
     #ifdef AMP_USE_PETSC
         // files.emplace_back( "input_testLinearSolvers-LinearThermalRobin-BoomerAMG-PetscFGMRES" );
     #endif
