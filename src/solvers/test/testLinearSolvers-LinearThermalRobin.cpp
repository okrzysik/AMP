--- conflicted
+++ resolved
@@ -154,14 +154,10 @@
     // Solve the problem.
     linearSolver->apply( RightHandSideVec, TemperatureInKelvinVec );
 
-<<<<<<< HEAD
     auto convReason = linearSolver->getConvergenceStatus();
     AMP_ASSERT( convReason == AMP::Solver::SolverStrategy::SolverStatus::ConvergedOnRelTol ||
                 convReason == AMP::Solver::SolverStrategy::SolverStatus::ConvergedOnAbsTol );
 
-    // commented till necessary infrastructure in place
-=======
->>>>>>> 6ebe4076
     checkConvergence( linearSolver.get(), inputFileName, *ut );
 }
 
