#include "AMP/IO/PIO.h"
#include "AMP/discretization/DOF_Manager.h"
#include "AMP/discretization/simpleDOF_Manager.h"
#include "AMP/mesh/Mesh.h"
#include "AMP/mesh/MeshFactory.h"
#include "AMP/mesh/MeshParameters.h"
#include "AMP/operators/ElementOperationFactory.h"
#include "AMP/operators/ElementPhysicsModelFactory.h"
#include "AMP/operators/LinearBVPOperator.h"
#include "AMP/operators/NeutronicsRhs.h"
#include "AMP/operators/OperatorBuilder.h"
#include "AMP/operators/boundary/DirichletMatrixCorrection.h"
#include "AMP/operators/boundary/libmesh/NeumannVectorCorrection.h"
#include "AMP/operators/diffusion/DiffusionLinearElement.h"
#include "AMP/operators/diffusion/DiffusionLinearFEOperator.h"
#include "AMP/operators/diffusion/DiffusionTransportModel.h"
#include "AMP/operators/libmesh/VolumeIntegralOperator.h"
#include "AMP/solvers/SolverFactory.h"
#include "AMP/solvers/SolverStrategy.h"
#include "AMP/solvers/SolverStrategyParameters.h"
#include "AMP/solvers/testHelpers/SolverTestParameters.h"
#include "AMP/utils/AMPManager.h"
#include "AMP/utils/Database.h"
#include "AMP/utils/UnitTest.h"
#include "AMP/vectors/Variable.h"
#include "AMP/vectors/Vector.h"
#include "AMP/vectors/VectorBuilder.h"

#include <memory>

std::shared_ptr<AMP::Solver::SolverStrategy>
buildSolver( std::shared_ptr<AMP::Database> input_db,
             const std::string &solver_name,
             const AMP::AMP_MPI &comm,
             std::shared_ptr<AMP::Operator::Operator> op )
{

    AMP_INSIST( input_db->keyExists( solver_name ), "Key " + solver_name + " is missing!" );

    auto db = input_db->getDatabase( solver_name );
    AMP_INSIST( db->keyExists( "name" ), "Key name does not exist in solver database" );

    auto parameters         = std::make_shared<AMP::Solver::SolverStrategyParameters>( db );
    parameters->d_pOperator = op;
    parameters->d_comm      = comm;
    parameters->d_global_db = input_db;

    return AMP::Solver::SolverFactory::create( parameters );
}

void linearThermalTest( AMP::UnitTest *ut,
                        const std::string &input_file,
                        std::shared_ptr<AMP::Database> input_db,
                        std::shared_ptr<AMP::Mesh::Mesh> meshAdapter,
                        std::shared_ptr<AMP::LinearAlgebra::Vector> powerVec )
{

    AMP_ASSERT( input_db && meshAdapter && powerVec );

    auto linearSolverName = input_db->getDatabase( "LinearSolver" )->getString( "name" );

    std::string pcName;
    if ( input_db->keyExists( "Preconditioner" ) )
        pcName = input_db->getDatabase( "Preconditioner" )->getString( "name" );
    else
        pcName = "No PC";

    // Create a DOF manager for a nodal vector
    int DOFsPerNode     = 1;
    int nodalGhostWidth = 1;
    bool split          = true;
    auto nodalDofMap    = AMP::Discretization::simpleDOFManager::create(
        meshAdapter, AMP::Mesh::GeomType::Vertex, nodalGhostWidth, DOFsPerNode, split );

    ////////////////////////////////////
    //   CREATE THE THERMAL OPERATOR  //
    ////////////////////////////////////
    std::shared_ptr<AMP::Operator::ElementPhysicsModel> transportModel;
    auto diffusionOperator = std::dynamic_pointer_cast<AMP::Operator::LinearBVPOperator>(
        AMP::Operator::OperatorBuilder::createOperator(
            meshAdapter, "DiffusionBVPOperator", input_db, transportModel ) );
    auto TemperatureInKelvinVec =
        AMP::LinearAlgebra::createVector( nodalDofMap, diffusionOperator->getInputVariable() );
    auto RightHandSideVec =
        AMP::LinearAlgebra::createVector( nodalDofMap, diffusionOperator->getOutputVariable() );
    auto ResidualVec =
        AMP::LinearAlgebra::createVector( nodalDofMap, diffusionOperator->getOutputVariable() );
    RightHandSideVec->zero();

    //   Add the boundary conditions corrections //
    RightHandSideVec->copyVector( powerVec );
    diffusionOperator->modifyRHSvector( RightHandSideVec );
    std::cout << "RHS Norm 1: " << RightHandSideVec->L2Norm() << std::endl;
    std::cout << "RHS Norm 2: " << powerVec->L2Norm() << std::endl;

    // Set initial guess
    TemperatureInKelvinVec->setToScalar( 1.0 );

    // Check the initial L2 norm of the solution
    std::cout << "Initial Solution Norm: " << TemperatureInKelvinVec->L2Norm() << std::endl;
    std::cout << "RHS Norm: " << RightHandSideVec->L2Norm() << std::endl;

    auto comm         = AMP::AMP_MPI( AMP_COMM_WORLD );
    auto linearSolver = buildSolver( input_db, "LinearSolver", comm, diffusionOperator );

    AMP::pout << "RHS Max: " << RightHandSideVec->max() << std::endl;
    AMP::pout << "RHS Min: " << RightHandSideVec->min() << std::endl;
    AMP::pout << "RHS L1-norm: " << RightHandSideVec->L1Norm() << std::endl;
    AMP::pout << "RHS L2-norm: " << RightHandSideVec->L2Norm() << std::endl;

    // Solve the problem.
    linearSolver->setZeroInitialGuess( false );
    linearSolver->apply( RightHandSideVec, TemperatureInKelvinVec );

    AMP::pout << "Solution Max: " << TemperatureInKelvinVec->max() << std::endl;
    AMP::pout << "Solution Min: " << TemperatureInKelvinVec->min() << std::endl;
    AMP::pout << "Solution L1-norm: " << TemperatureInKelvinVec->L1Norm() << std::endl;
    AMP::pout << "Solution L2-norm: " << TemperatureInKelvinVec->L2Norm() << std::endl;
    AMP::pout << "======================================================================="
              << std::endl;

    // Compute the residual
    diffusionOperator->residual( RightHandSideVec, TemperatureInKelvinVec, ResidualVec );

    // Check the L2 norm of the final residual.
    double finalResidualNorm = static_cast<double>( ResidualVec->L2Norm() );
    AMP::pout << "Final Residual Norm: " << finalResidualNorm << std::endl;

    auto combo = linearSolverName + " with PC " + pcName;
    if ( finalResidualNorm < 10 ) {
        ut->passes( combo + " passes linear thermal problem with input " + input_file );
    } else {
        ut->passes( combo + " fails linear thermal problem with input " + input_file );
    }
<<<<<<< HEAD

=======
>>>>>>> 3a3831c9
}

void linearThermalTest( AMP::UnitTest *ut, const std::string &inputFile )
{
    double t1;
    // Input and output file names
    std::string input_file = inputFile;
    std::string log_file   = "output_" + inputFile;

    // Fill the database from the input file
    auto input_db = AMP::Database::parseInputFile( input_file );
    input_db->print( AMP::plog );

    // Print from all cores into the output files
    AMP::logAllNodes( log_file );

    //   Create the Mesh.
    AMP_INSIST( input_db->keyExists( "Mesh" ), "Key ''Mesh'' is missing!" );
    auto mesh_db   = input_db->getDatabase( "Mesh" );
    auto mgrParams = std::make_shared<AMP::Mesh::MeshParameters>( mesh_db );
    mgrParams->setComm( AMP::AMP_MPI( AMP_COMM_WORLD ) );
    auto meshAdapter = AMP::Mesh::MeshFactory::create( mgrParams );

    // Create a DOF manager for a nodal vector
    int DOFsPerNode          = 1;
    int DOFsPerElement       = 8;
    int nodalGhostWidth      = 1;
    int gaussPointGhostWidth = 1;
    bool split               = true;
    auto nodalDofMap         = AMP::Discretization::simpleDOFManager::create(
        meshAdapter, AMP::Mesh::GeomType::Vertex, nodalGhostWidth, DOFsPerNode, split );
    auto gaussPointDofMap = AMP::Discretization::simpleDOFManager::create(
        meshAdapter, AMP::Mesh::GeomType::Cell, gaussPointGhostWidth, DOFsPerElement, split );

    AMP::LinearAlgebra::Vector::shared_ptr nullVec;
    // CREATE THE NEUTRONICS SOURCE
    AMP_INSIST( input_db->keyExists( "NeutronicsOperator" ),
                "Key ''NeutronicsOperator'' is missing!" );
    auto neutronicsOp_db = input_db->getDatabase( "NeutronicsOperator" );
    auto neutronicsParams =
        std::make_shared<AMP::Operator::NeutronicsRhsParameters>( neutronicsOp_db );
    auto neutronicsOperator = std::make_shared<AMP::Operator::NeutronicsRhs>( neutronicsParams );
    auto SpecificPowerVar   = neutronicsOperator->getOutputVariable();
    auto SpecificPowerVec = AMP::LinearAlgebra::createVector( gaussPointDofMap, SpecificPowerVar );
    neutronicsOperator->apply( nullVec, SpecificPowerVec );

    // Integrate Nuclear Rhs over Density * Volume //
    AMP_INSIST( input_db->keyExists( "VolumeIntegralOperator" ), "key missing!" );
    std::shared_ptr<AMP::Operator::ElementPhysicsModel> stransportModel;
    auto sourceOperator = std::dynamic_pointer_cast<AMP::Operator::VolumeIntegralOperator>(
        AMP::Operator::OperatorBuilder::createOperator(
            meshAdapter, "VolumeIntegralOperator", input_db, stransportModel ) );

    // Create the power (heat source) vector.
    auto PowerInWattsVar = sourceOperator->getOutputVariable();
    auto PowerInWattsVec = AMP::LinearAlgebra::createVector( nodalDofMap, PowerInWattsVar );
    PowerInWattsVec->zero();

    // convert the vector of specific power to power for a given basis.
    sourceOperator->apply( SpecificPowerVec, PowerInWattsVec );

    t1 = static_cast<double>( SpecificPowerVec->L2Norm() );
    std::cout << "n1 = " << t1 << std::endl;
    t1 = static_cast<double>( PowerInWattsVec->L2Norm() );
    std::cout << "n1 = " << t1 << std::endl;

    std::vector<std::pair<std::string, std::string>> solvers{
#ifdef AMP_USE_HYPRE
        { "CG", "BoomerAMG" },
        { "GMRES", "BoomerAMG" },
        { "FGMRES", "BoomerAMG" },
        { "BiCGSTAB", "BoomerAMG" },
        { "TFQMR", "BoomerAMG" },
        { "BoomerAMG", "NoPC" },
        { "HyprePCG", "NoPC" },
        { "HyprePCG", "BoomerAMG" },
    #ifdef AMP_USE_PETSC
        { "PetscFGMRES", "BoomerAMG" },
    #endif
#endif
#ifdef AMP_USE_TRILINOS_ML
        { "CG", "ML" },
        { "GMRES", "ML" },
        { "FGMRES", "ML" },
        { "BiCGSTAB", "ML" },
        { "TFQMR", "ML" },
    #ifdef AMP_USE_PETSC
        { "PetscFGMRES", "ML" },
    #endif
        { "ML", "NoPC" },
#endif
#ifdef AMP_USE_PETSC
        { "PetscFGMRES", "NoPC" },
#endif
        { "CG", "NoPC" },
        { "GMRES", "NoPC" },
        { "FGMRES", "NoPC" },
        { "BiCGSTAB", "NoPC" },
        { "TFQMR", "NoPC" }
    };

    for ( auto &[primary, nested] : solvers ) {
        std::shared_ptr<AMP::Database> db = input_db->cloneDatabase();
        auto use_nested                   = ( nested == "NoPC" ) ? false : true;
        db->putDatabase(
            "LinearSolver",
            AMP::Solver::Test::SolverParameters::getParameters( primary, use_nested ) );
        if ( use_nested ) {
            db->putDatabase(
                "Preconditioner",
                AMP::Solver::Test::SolverParameters::getParameters( nested, use_nested ) );
        }

        std::string banner;
        if ( use_nested )
            banner = "Running " + primary + " with PC " + nested + " on " + input_file;
        else
            banner = "Running " + primary + " on " + input_file;
        AMP::pout << banner << std::endl;
        linearThermalTest( ut, input_file + primary + nested, db, meshAdapter, PowerInWattsVec );
    }
}

int main( int argc, char *argv[] )
{
    AMP::AMPManager::startup( argc, argv );
    AMP::UnitTest ut;
    AMP::Solver::registerSolverFactories();

    std::vector<std::string> inputFiles;

    if ( argc > 1 ) {

        inputFiles.emplace_back( argv[1] );

    } else {

        inputFiles.emplace_back( "input_LinearThermalOperator-2_HALDEN" );
        inputFiles.emplace_back( "input_LinearThermalOperator-2-cylinder" );
        inputFiles.emplace_back( "input_LinearThermalOperator-2-shell" );
        //    inputFiles.push_back( "input_testBoomerAMGSolver-LinearThermalOperator-2_HALDEN_clad"
        //    );
    }

    for ( auto &inputFile : inputFiles )
        linearThermalTest( &ut, inputFile );

    ut.report();

    int num_failed = ut.NumFailGlobal();
    AMP::AMPManager::shutdown();
    return num_failed;
}<|MERGE_RESOLUTION|>--- conflicted
+++ resolved
@@ -132,10 +132,6 @@
     } else {
         ut->passes( combo + " fails linear thermal problem with input " + input_file );
     }
-<<<<<<< HEAD
-
-=======
->>>>>>> 3a3831c9
 }
 
 void linearThermalTest( AMP::UnitTest *ut, const std::string &inputFile )
