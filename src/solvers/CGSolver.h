#ifndef included_AMP_CGSolver
#define included_AMP_CGSolver

#include "AMP/solvers/KrylovSolverParameters.h"
#include "AMP/solvers/SolverStrategy.h"
#include "AMP/utils/AMP_MPI.h"

namespace AMP {
namespace Solver {

/**
 * The CGSolver class implements the Conjugate Gradient method
 */

class CGSolver : public SolverStrategy
{
public:
    /**
     * default constructor
     */
    CGSolver();

    /**
     * main constructor
     @param [in] parameters The parameters object
     contains a database objects containing the following fields:

     1. type: double, name : relative_tolerance, default value of $1.0e-9$, relative tolerance for
    CG solver
    acceptable values (non-negative real values)

     2. type: bool, name : uses_preconditioner, default value false
        acceptable values (false, true),
        side effect: if false sets string pc_type to "none"
     */
<<<<<<< HEAD
    explicit CGSolver( AMP::shared_ptr<SolverStrategyParameters> parameters );

    /**
     * static create routine that is used by SolverFactory
     @param [in] parameters The parameters object
     contains a database objects with the fields listed for the constructor above
     */
    static AMP::shared_ptr<SolverStrategy>
    createSolver( AMP::shared_ptr<SolverStrategyParameters> solverStrategyParameters )
    {
        return AMP::make_shared<CGSolver>( solverStrategyParameters );
    }
=======
    explicit CGSolver( std::shared_ptr<KrylovSolverParameters> parameters );
>>>>>>> 973457f7

    /**
     * Default destructor
     */
    virtual ~CGSolver();

    /**
     * Solve the system \f$Au = 0\f$.
     * @param [in] f : shared pointer to right hand side vector
     * @param [out] u : shared pointer to approximate computed solution
     */
    void solve( std::shared_ptr<const AMP::LinearAlgebra::Vector> f,
                std::shared_ptr<AMP::LinearAlgebra::Vector> u ) override;

    /**
     * Initialize the CGSolver. Should not be necessary for the user to call in general.
     * @param parameters
     */
    void initialize( std::shared_ptr<SolverStrategyParameters> const parameters ) override;

    /**
     * returns a shared pointer to a preconditioner object. The preconditioner is derived from
     * a SolverStrategy class
     */
    inline std::shared_ptr<AMP::Solver::SolverStrategy> getPreconditioner( void )
    {
        return d_pPreconditioner;
    }

    /**
     * sets a shared pointer to a preconditioner object. The preconditioner is derived from
     * a SolverStrategy class
     * @param pc shared pointer to preconditioner
     */
    inline void setPreconditioner( std::shared_ptr<AMP::Solver::SolverStrategy> pc )
    {
        d_pPreconditioner = pc;
    }

    /**
     * Register the operator that the solver will use during solves
     * @param [in] op shared pointer to operator $A()$ for equation \f$A(u) = f\f$
     */
    void registerOperator( const std::shared_ptr<AMP::Operator::Operator> op ) override;

    /**
     * Resets the registered operator internally with new parameters if necessary
     * @param parameters    OperatorParameters object that is NULL by default
     */
    void
    resetOperator( const std::shared_ptr<AMP::Operator::OperatorParameters> parameters ) override;

protected:
    void getFromInput( std::shared_ptr<AMP::Database> db );

private:
    AMP_MPI d_comm;

    double d_dRelativeTolerance;
    double d_dAbsoluteTolerance;
    double d_dDivergenceTolerance;

    bool d_bUsesPreconditioner;

    std::shared_ptr<AMP::Solver::SolverStrategy> d_pPreconditioner;
};
} // namespace Solver
} // namespace AMP

#endif<|MERGE_RESOLUTION|>--- conflicted
+++ resolved
@@ -33,22 +33,18 @@
         acceptable values (false, true),
         side effect: if false sets string pc_type to "none"
      */
-<<<<<<< HEAD
-    explicit CGSolver( AMP::shared_ptr<SolverStrategyParameters> parameters );
+    explicit CGSolver( std::shared_ptr<SolverStrategyParameters> parameters );
 
     /**
      * static create routine that is used by SolverFactory
      @param [in] parameters The parameters object
      contains a database objects with the fields listed for the constructor above
      */
-    static AMP::shared_ptr<SolverStrategy>
-    createSolver( AMP::shared_ptr<SolverStrategyParameters> solverStrategyParameters )
+    static std::shared_ptr<SolverStrategy>
+    createSolver( std::shared_ptr<SolverStrategyParameters> solverStrategyParameters )
     {
-        return AMP::make_shared<CGSolver>( solverStrategyParameters );
+        return std::make_shared<CGSolver>( solverStrategyParameters );
     }
-=======
-    explicit CGSolver( std::shared_ptr<KrylovSolverParameters> parameters );
->>>>>>> 973457f7
 
     /**
      * Default destructor
