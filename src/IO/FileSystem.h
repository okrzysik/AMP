--- conflicted
+++ resolved
@@ -53,16 +53,6 @@
 #if !( defined( WIN32 ) || defined( _WIN32 ) || defined( WIN64 ) || defined( _WIN64 ) || \
        defined( _MSC_VER ) )
 [[deprecated( "recursiveMkdir(path,mode,rank_create) is deprecated, no need to specify "
-<<<<<<< HEAD
-              "only_node_zero_creates, use recursiveMkdir(path)" )]] void
-recursiveMkdir( const std::string &, mode_t, bool );
-[[deprecated( "recursiveMkdir(path,mode) is deprecated, use recursiveMkdir(path) and "
-              "permissions(mode)" )]] void
-recursiveMkdir( const std::string &, mode_t );
-[[deprecated( "fileExists() is deprecated, use exists()" )]] bool fileExists( const std::string & );
-[[deprecated( "renameFile() is deprecated, use rename()" )]] void
-renameFile( const std::string &old_filename, const std::string &new_filename );
-=======
               "only_node_zero_creates, use recursiveMkdir(path)" )]]
 void recursiveMkdir( const std::string &, mode_t, bool );
 [[deprecated(
@@ -73,7 +63,6 @@
 bool fileExists( const std::string & );
 [[deprecated( "renameFile() is deprecated, use rename()" )]]
 void renameFile( const std::string &old_filename, const std::string &new_filename );
->>>>>>> adea4e16
 
 
 } // namespace AMP::IO
