--- conflicted
+++ resolved
@@ -84,11 +84,7 @@
                             const double alpha,
                             const double beta ) const;
 
-<<<<<<< HEAD
-    void assignImpl(double alpha) override { NULL_USE(alpha); AMP_ERROR( "Not finished" ); }
-=======
     void assignImpl(double alpha) override;
->>>>>>> 10d7f783
 
     // Functions derived from Thyra::MultiVectorBase
     virtual Teuchos::RCP<Thyra::VectorBase<double>> nonconstColImpl( Teuchos::Ordinal j );
