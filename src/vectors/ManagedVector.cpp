#include "AMP/vectors/ManagedVector.h"
#include "AMP/utils/Utilities.h"
#include "AMP/vectors/MultiVector.h"
#include <iostream>
#include <stdexcept>
#include <string>
#include <typeinfo>

namespace AMP {
namespace LinearAlgebra {


// Helper functions
static inline ManagedVector *getManaged( Vector *x )
{
    auto y = dynamic_cast<ManagedVector *>( x );
    AMP_INSIST( y != nullptr, "x is not a ManagedVector" );
    return y;
}
static inline std::shared_ptr<ManagedVector> getManaged( std::shared_ptr<Vector> x )
{
    auto y = std::dynamic_pointer_cast<ManagedVector>( x );
    AMP_INSIST( y != nullptr, "x is not a ManagedVector" );
    return y;
}


/********************************************************
 * Constructors                                          *
 ********************************************************/
ManagedVector::ManagedVector( VectorParameters::shared_ptr params_in )
    : Vector( params_in ),
      d_pParameters( std::dynamic_pointer_cast<ManagedVectorParameters>( params_in ) )
{
    d_vBuffer = d_pParameters->d_Buffer;
    d_Engine  = d_pParameters->d_Engine;
    AMP_ASSERT( d_vBuffer );
    AMP_ASSERT( d_Engine );
    d_vBuffer->setUpdateStatusPtr(getUpdateStatusPtr());
    auto vec = std::dynamic_pointer_cast<Vector>(d_Engine);
    if(vec) vec->setUpdateStatusPtr(getUpdateStatusPtr());
}
ManagedVector::ManagedVector( shared_ptr alias )
    : Vector( std::dynamic_pointer_cast<VectorParameters>( getManaged( alias )->getParameters() ) )
{
    auto vec      = getManaged( alias );
    d_vBuffer     = vec->d_vBuffer;
    d_Engine      = vec->d_Engine;
    d_pParameters = vec->d_pParameters;
    setVariable( vec->getVariable() );
    aliasGhostBuffer( vec );
    if (d_vBuffer) d_vBuffer->setUpdateStatusPtr(getUpdateStatusPtr());
    auto vec2 = std::dynamic_pointer_cast<Vector>(d_Engine);
    if(vec2) vec2->setUpdateStatusPtr(getUpdateStatusPtr());
}
<<<<<<< HEAD
std::shared_ptr<VectorOperations>
ManagedVector::cloneVectorEngine( std::shared_ptr<VectorData> p ) const
{
    auto multivec = std::dynamic_pointer_cast<MultiVector>( d_Engine );
    if ( multivec ) {
        std::cout << "ManagedPetscVector::rawClone of  " << multivec->type() << std::endl;
        return std::dynamic_pointer_cast<VectorOperations>(
            multivec->cloneVector( "engine_clone" ) );
    }
    auto engine = std::dynamic_pointer_cast<VectorEngine>( d_Engine );
    if ( engine ) {
        std::cout << "ManagedVector::cloneEngine " << std::endl;
        return engine->cloneEngine( p );
    }
    AMP_ERROR( "Unable to clone engine" );
    return std::shared_ptr<VectorOperations>();
}

=======
>>>>>>> 117183fb

/********************************************************
 * Subset                                                *
 ********************************************************/
Vector::shared_ptr ManagedVector::subsetVectorForVariable( Variable::const_shared_ptr name )
{
    Vector::shared_ptr retVal;
    if ( !retVal )
        retVal = Vector::subsetVectorForVariable( name );
    if ( !retVal ) {
        auto vec = std::dynamic_pointer_cast<Vector>( d_Engine );
        if ( vec )
            retVal = vec->subsetVectorForVariable( name );
    }
    return retVal;
}
Vector::const_shared_ptr
ManagedVector::constSubsetVectorForVariable( Variable::const_shared_ptr name ) const
{
    Vector::const_shared_ptr retVal;
    if ( !retVal )
        retVal = Vector::constSubsetVectorForVariable( name );
    if ( !retVal ) {
        auto vec = std::dynamic_pointer_cast<const Vector>( d_Engine );
        if ( vec )
            retVal = vec->constSubsetVectorForVariable( name );
    }
    return retVal;
}


bool ManagedVector::isAnAliasOf( Vector &rhs )
{
    bool retVal = false;
    auto other  = getManaged( &rhs );
    if ( other != nullptr ) {
        if ( d_vBuffer && ( other->d_vBuffer == d_vBuffer ) ) {
            retVal = true;
        }
    }
    return retVal;
}


void ManagedVector::copy( const VectorOperations &other )
{
    auto rhs_managed = dynamic_cast<const ManagedVector *>( &other );
    std::shared_ptr<Vector> vec1;
    std::shared_ptr<const Vector> vec2;
    if ( rhs_managed != nullptr ) {
        // We are dealing with two managed vectors, check if they both have data engines
        if ( d_Engine.get() != nullptr )
            vec1 = std::dynamic_pointer_cast<Vector>( d_Engine );
        if ( rhs_managed->d_Engine.get() != nullptr )
            vec2 = std::dynamic_pointer_cast<const Vector>( rhs_managed->d_Engine );
    }
    // Perform the copy
    if ( vec1 != nullptr && vec2 != nullptr ) {
        // We have two data engines, perform the copy between them
        vec1->copy( vec2 );
        fireDataChange();
        *d_UpdateState = *( other.getVectorData()->getUpdateStatusPtr() );
    } else {
        // Default, general case
        VectorOperationsDefault::copy( other );
    }
}


Vector::UpdateState ManagedVector::getUpdateStatus() const
{
    Vector::UpdateState state = *d_UpdateState;
    std::shared_ptr<const Vector> vec;
    if ( d_Engine.get() != nullptr ) {
        vec = std::dynamic_pointer_cast<const Vector>( d_Engine );
    }
    if ( vec.get() != nullptr ) {
        Vector::UpdateState sub_state = vec->getUpdateStatus();
        if ( sub_state == UpdateState::UNCHANGED ) {
            // No change in state
        } else if ( sub_state == UpdateState::LOCAL_CHANGED && state == UpdateState::UNCHANGED ) {
            state = UpdateState::LOCAL_CHANGED;
        } else if ( sub_state == UpdateState::LOCAL_CHANGED ) {
            // No change in state
        } else if ( sub_state == UpdateState::ADDING &&
                    ( state == UpdateState::UNCHANGED || state == UpdateState::LOCAL_CHANGED ||
                      state == UpdateState::ADDING ) ) {
            state = UpdateState::ADDING;
        } else if ( sub_state == UpdateState::SETTING &&
                    ( state == UpdateState::UNCHANGED || state == UpdateState::LOCAL_CHANGED ||
                      state == UpdateState::SETTING ) ) {
            state = UpdateState::SETTING;
        } else {
            state = UpdateState::MIXED;
        }
    }
    return state;
}


void ManagedVector::setUpdateStatus( UpdateState state )
{
    *d_UpdateState = state;
    std::shared_ptr<Vector> vec;
    if ( d_Engine.get() != nullptr )
        vec = std::dynamic_pointer_cast<Vector>( d_Engine );
    if ( vec.get() != nullptr )
        vec->setUpdateStatus( state );
}


void ManagedVector::swapVectors( Vector &other )
{
    auto in = getManaged( &other );
    std::swap( d_vBuffer, in->d_vBuffer );
    std::swap( d_Engine, in->d_Engine );
    std::swap( d_pParameters, in->d_pParameters );

    d_vBuffer->setUpdateStatusPtr(getUpdateStatusPtr());
    auto vec = std::dynamic_pointer_cast<Vector>(d_Engine);
    if(vec) vec->setUpdateStatusPtr(getUpdateStatusPtr());

    in->d_vBuffer->setUpdateStatusPtr(in->getUpdateStatusPtr());
    vec = std::dynamic_pointer_cast<Vector>(in->d_Engine);
    if(vec) vec->setUpdateStatusPtr(in->getUpdateStatusPtr());
}


void ManagedVector::aliasVector( Vector &other )
{
    auto in       = getManaged( &other );
    d_pParameters = in->d_pParameters;
    d_vBuffer     = in->d_vBuffer;
}

void ManagedVector::getValuesByGlobalID( int numVals, size_t *ndx, double *vals ) const
{
    Vector::shared_ptr vec = std::dynamic_pointer_cast<Vector>( d_Engine );
    if ( vec.get() == nullptr ) {
        Vector::getValuesByGlobalID( numVals, ndx, vals );
    } else {
        vec->getValuesByGlobalID( numVals, ndx, vals );
    }
}

void ManagedVector::getLocalValuesByGlobalID( int numVals, size_t *ndx, double *vals ) const
{
    d_vBuffer->getLocalValuesByGlobalID( numVals, ndx, vals );
}

void ManagedVector::getGhostValuesByGlobalID( int numVals, size_t *ndx, double *vals ) const
{
    Vector::shared_ptr vec = std::dynamic_pointer_cast<Vector>( d_Engine );
    if ( vec.get() == nullptr ) {
        Vector::getGhostValuesByGlobalID( numVals, ndx, vals );
    } else {
        vec->getGhostValuesByGlobalID( numVals, ndx, vals );
    }
}

void ManagedVector::setValuesByLocalID( int i, size_t *id, const double *val )
{
    AMP_ASSERT( *d_UpdateState != UpdateState::ADDING );
    if ( *d_UpdateState == UpdateState::UNCHANGED )
        *d_UpdateState = UpdateState::LOCAL_CHANGED;
    d_Engine->getVectorData()->setValuesByLocalID( i, id, val );
    fireDataChange();
}

void ManagedVector::setLocalValuesByGlobalID( int numVals, size_t *ndx, const double *vals )
{
    AMP_ASSERT( *d_UpdateState != UpdateState::ADDING );
    if ( *d_UpdateState == UpdateState::UNCHANGED )
        *d_UpdateState = UpdateState::LOCAL_CHANGED;
    d_Engine->getVectorData()->setLocalValuesByGlobalID( numVals, ndx, vals );
    fireDataChange();
}

void ManagedVector::setGhostValuesByGlobalID( int numVals, size_t *ndx, const double *vals )
{
    Vector::shared_ptr vec = std::dynamic_pointer_cast<Vector>( d_Engine );
    if ( vec.get() == nullptr ) {
        Vector::setGhostValuesByGlobalID( numVals, ndx, vals );
    } else {
        vec->setGhostValuesByGlobalID( numVals, ndx, vals );
    }
}

void ManagedVector::setValuesByGlobalID( int numVals, size_t *ndx, const double *vals )
{
    Vector::shared_ptr vec = std::dynamic_pointer_cast<Vector>( d_Engine );
    if ( vec.get() != nullptr ) {
        AMP_ASSERT( *d_UpdateState != UpdateState::ADDING );
        *d_UpdateState = UpdateState::SETTING;
        vec->setValuesByGlobalID( numVals, ndx, vals );
        fireDataChange();
    } else {
        std::vector<size_t> local_ndx;
        local_ndx.reserve( numVals );
        std::vector<double> local_val;
        local_val.reserve( numVals );
        std::vector<size_t> ghost_ndx;
        ghost_ndx.reserve( numVals );
        std::vector<double> ghost_val;
        ghost_val.reserve( numVals );
        for ( int i = 0; i < numVals; i++ ) {
            if ( ( ndx[i] < getLocalStartID() ) ||
                 ( ndx[i] >= ( getLocalStartID() + getLocalMaxID() ) ) ) {
                ghost_ndx.push_back( ndx[i] );
                ghost_val.push_back( vals[i] );
            } else {
                local_ndx.push_back( ndx[i] );
                local_val.push_back( vals[i] );
            }
        }
        if ( !ghost_ndx.empty() )
            setGhostValuesByGlobalID( ghost_ndx.size(), &ghost_ndx[0], &ghost_val[0] );
        if ( !local_ndx.empty() )
            setLocalValuesByGlobalID( local_ndx.size(), &local_ndx[0], &local_val[0] );
    }
}

void ManagedVector::addValuesByLocalID( int i, size_t *id, const double *val )
{
    AMP_ASSERT( *d_UpdateState != UpdateState::SETTING );
    if ( *d_UpdateState == UpdateState::UNCHANGED )
        *d_UpdateState = UpdateState::LOCAL_CHANGED;
    d_Engine->getVectorData()->addValuesByLocalID( i, id, val );
    fireDataChange();
}

void ManagedVector::addLocalValuesByGlobalID( int i, size_t *id, const double *val )
{
    AMP_ASSERT( *d_UpdateState != UpdateState::SETTING );
    if ( *d_UpdateState == UpdateState::UNCHANGED )
        *d_UpdateState = UpdateState::LOCAL_CHANGED;

    d_Engine->getVectorData()->addLocalValuesByGlobalID( i, id, val );
    fireDataChange();
}

void ManagedVector::putRawData( const double *in ) { d_Engine->getVectorData()->putRawData( in ); }

void ManagedVector::copyOutRawData( double *in ) const
{
    d_Engine->getVectorData()->copyOutRawData( in );
}


void ManagedVector::scale( double alpha, const VectorOperations &x )
{
    auto x2 = dynamic_cast<const ManagedVector *>( &x );
    if ( x2 != nullptr ) {
        d_Engine->scale( alpha, x2->d_Engine );
    } else {
        VectorOperationsDefault::scale( alpha, x );
    }
    dataChanged();
}


void ManagedVector::scale( double alpha )
{
    d_Engine->scale( alpha );
    dataChanged();
}


void ManagedVector::add( const VectorOperations &x, const VectorOperations &y )
{
    auto x2 = dynamic_cast<const ManagedVector *>( &x );
    auto y2 = dynamic_cast<const ManagedVector *>( &y );
    if ( x2 != nullptr && y2 != nullptr ) {
        d_Engine->add( x2->d_Engine, y2->d_Engine );
    } else {
        VectorOperationsDefault::add( x, y );
    }
    dataChanged();
}


void ManagedVector::subtract( const VectorOperations &x, const VectorOperations &y )
{
    auto x2 = dynamic_cast<const ManagedVector *>( &x );
    auto y2 = dynamic_cast<const ManagedVector *>( &y );
    if ( x2 != nullptr && y2 != nullptr ) {
        d_Engine->subtract( x2->d_Engine, y2->d_Engine );
    } else {
        VectorOperationsDefault::subtract( x, y );
    }
    dataChanged();
}


void ManagedVector::multiply( const VectorOperations &x, const VectorOperations &y )
{
    auto x2 = dynamic_cast<const ManagedVector *>( &x );
    auto y2 = dynamic_cast<const ManagedVector *>( &y );
    if ( x2 != nullptr && y2 != nullptr ) {
        d_Engine->multiply( x2->d_Engine, y2->d_Engine );
    } else {
        VectorOperationsDefault::multiply( x, y );
    }
    dataChanged();
}


void ManagedVector::divide( const VectorOperations &x, const VectorOperations &y )
{
    auto x2 = dynamic_cast<const ManagedVector *>( &x );
    auto y2 = dynamic_cast<const ManagedVector *>( &y );
    if ( x2 != nullptr && y2 != nullptr ) {
        d_Engine->divide( x2->d_Engine, y2->d_Engine );
    } else {
        VectorOperationsDefault::divide( x, y );
    }
    dataChanged();
}


void ManagedVector::reciprocal( const VectorOperations &x )
{
    auto x2 = dynamic_cast<const ManagedVector *>( &x );
    if ( x2 != nullptr ) {
        d_Engine->reciprocal( x2->d_Engine );
    } else {
        VectorOperationsDefault::reciprocal( x );
    }
    dataChanged();
}


void ManagedVector::linearSum( double alpha,
                               const VectorOperations &x,
                               double beta,
                               const VectorOperations &y )
{
    auto x2 = dynamic_cast<const ManagedVector *>( &x );
    auto y2 = dynamic_cast<const ManagedVector *>( &y );
    if ( x2 != nullptr && y2 != nullptr ) {
        d_Engine->linearSum( alpha, x2->d_Engine, beta, y2->d_Engine );
    } else {
        VectorOperationsDefault::linearSum( alpha, x, beta, y );
    }
    dataChanged();
}


void ManagedVector::axpy( double alpha, const VectorOperations &x, const VectorOperations &y )
{
    auto x2 = dynamic_cast<const ManagedVector *>( &x );
    auto y2 = dynamic_cast<const ManagedVector *>( &y );
    if ( x2 != nullptr && y2 != nullptr ) {
        d_Engine->axpy( alpha, x2->d_Engine, y2->d_Engine );
    } else {
        VectorOperationsDefault::axpy( alpha, x, y );
    }
    dataChanged();
}


void ManagedVector::axpby( double alpha, double beta, const VectorOperations &x )
{
    auto x2 = dynamic_cast<const ManagedVector *>( &x );
    if ( x2 != nullptr ) {
        d_Engine->axpby( alpha, beta, x2->d_Engine );
    } else {
        VectorOperationsDefault::axpby( alpha, beta, x );
    }
    dataChanged();
}


void ManagedVector::abs( const VectorOperations &x )
{
    auto x2 = dynamic_cast<const ManagedVector *>( &x );
    if ( x2 != nullptr ) {
        d_Engine->abs( x2->d_Engine );
    } else {
        VectorOperationsDefault::abs( x );
    }
    dataChanged();
}


double ManagedVector::min() const { return d_Engine->min(); }


double ManagedVector::max() const { return d_Engine->max(); }


void ManagedVector::setRandomValues()
{
    d_Engine->setRandomValues();
    dataChanged();
    this->makeConsistent( ScatterType::CONSISTENT_SET );
}


void ManagedVector::setToScalar( double alpha )
{
    d_Engine->setToScalar( alpha );
    dataChanged();
    this->makeConsistent( ScatterType::CONSISTENT_SET );
}


double ManagedVector::L1Norm() const { return d_Engine->L1Norm(); }


double ManagedVector::L2Norm() const { return d_Engine->L2Norm(); }


double ManagedVector::maxNorm() const { return d_Engine->maxNorm(); }


double ManagedVector::dot( const VectorOperations &x ) const
{
    auto x2 = dynamic_cast<const ManagedVector *>( &x );
    if ( x2 != nullptr )
        return d_Engine->dot( x2->d_Engine );
    return VectorOperationsDefault::dot( x );
}


std::shared_ptr<Vector> ManagedVector::cloneVector( const Variable::shared_ptr name ) const
{
    std::shared_ptr<Vector> retVal( getNewRawPtr() );
    auto vec = std::dynamic_pointer_cast<Vector>( d_Engine );
    if ( vec ) {
        auto vec2                       = vec->cloneVector( "ManagedVectorClone" );
        getManaged( retVal )->d_vBuffer = std::dynamic_pointer_cast<VectorData>( vec2 );
        getManaged( retVal )->d_Engine  = std::dynamic_pointer_cast<VectorOperations>( vec2 );
    } else {
        AMP_ERROR( "ManagedVector::cloneVector() should not have reached here!" );
    }
    retVal->setVariable( name );
    return retVal;
}

std::string ManagedVector::type() const
{
    if ( d_vBuffer )
        return " ( managed data )";
    std::string retVal = " ( managed view of ";
    auto vec           = std::dynamic_pointer_cast<Vector>( d_Engine );
    retVal += vec->type();
    retVal += " )";
    return retVal;
}


Vector::shared_ptr ManagedVector::getRootVector()
{
    if ( d_vBuffer )
        return shared_from_this();
    auto vec = std::dynamic_pointer_cast<ManagedVector>( d_Engine );
    if ( vec != nullptr )
        return vec->getRootVector();
    return std::dynamic_pointer_cast<Vector>( d_Engine )->shared_from_this();
}


void ManagedVector::dataChanged()
{
    if ( *d_UpdateState == UpdateState::UNCHANGED )
       *d_UpdateState = UpdateState::LOCAL_CHANGED;
}


Vector::shared_ptr ManagedVector::selectInto( const VectorSelector &s )
{
    Vector::shared_ptr result;
    if ( d_vBuffer ) {
        result = Vector::selectInto( s );
    } else {
        result = std::dynamic_pointer_cast<Vector>( d_Engine )->selectInto( s );
    }
    return result;
}


Vector::const_shared_ptr ManagedVector::selectInto( const VectorSelector &s ) const
{
    Vector::const_shared_ptr result;
    if ( d_vBuffer ) {
        result = Vector::selectInto( s );
    } else {
        result = std::dynamic_pointer_cast<Vector>( d_Engine )->selectInto( s );
    }
    return result;
}


ManagedVectorParameters::ManagedVectorParameters() : d_Buffer( nullptr ) {}


void *ManagedVector::getRawDataBlockAsVoid( size_t i )
{
    return d_Engine->getVectorData()->getRawDataBlockAsVoid( i );
}


const void *ManagedVector::getRawDataBlockAsVoid( size_t i ) const
{
    return d_Engine->getVectorData()->getRawDataBlockAsVoid( i );
}


void ManagedVector::addCommunicationListToParameters( CommunicationList::shared_ptr comm )
{
    d_pParameters->d_CommList = comm;
}


size_t ManagedVector::numberOfDataBlocks() const
{
    return d_Engine->getVectorData()->numberOfDataBlocks();
}


size_t ManagedVector::sizeOfDataBlock( size_t i ) const
{
    return d_Engine->getVectorData()->sizeOfDataBlock( i );
}


bool ManagedVector::isAnAliasOf( Vector::shared_ptr rhs ) { return isAnAliasOf( *rhs ); }


std::shared_ptr<ParameterBase> ManagedVector::getParameters()
{
    return std::dynamic_pointer_cast<ParameterBase>( d_pParameters );
}


std::shared_ptr<ManagedVectorParameters> ManagedVector::getManagedVectorParameters()
{
    return d_pParameters;
}


size_t ManagedVector::getLocalSize() const { return d_Engine->getVectorData()->getLocalSize(); }


size_t ManagedVector::getGlobalSize() const { return d_Engine->getVectorData()->getGlobalSize(); }


} // namespace LinearAlgebra
} // namespace AMP<|MERGE_RESOLUTION|>--- conflicted
+++ resolved
@@ -53,27 +53,6 @@
     auto vec2 = std::dynamic_pointer_cast<Vector>(d_Engine);
     if(vec2) vec2->setUpdateStatusPtr(getUpdateStatusPtr());
 }
-<<<<<<< HEAD
-std::shared_ptr<VectorOperations>
-ManagedVector::cloneVectorEngine( std::shared_ptr<VectorData> p ) const
-{
-    auto multivec = std::dynamic_pointer_cast<MultiVector>( d_Engine );
-    if ( multivec ) {
-        std::cout << "ManagedPetscVector::rawClone of  " << multivec->type() << std::endl;
-        return std::dynamic_pointer_cast<VectorOperations>(
-            multivec->cloneVector( "engine_clone" ) );
-    }
-    auto engine = std::dynamic_pointer_cast<VectorEngine>( d_Engine );
-    if ( engine ) {
-        std::cout << "ManagedVector::cloneEngine " << std::endl;
-        return engine->cloneEngine( p );
-    }
-    AMP_ERROR( "Unable to clone engine" );
-    return std::shared_ptr<VectorOperations>();
-}
-
-=======
->>>>>>> 117183fb
 
 /********************************************************
  * Subset                                                *
