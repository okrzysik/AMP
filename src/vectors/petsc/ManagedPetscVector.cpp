--- conflicted
+++ resolved
@@ -812,12 +812,6 @@
                                                                                     AMP_MPI &comm )
 {
 #ifdef USE_EXT_TRILINOS
-<<<<<<< HEAD
-    std::cout
-        << "ManagedPetscVector::createFromPetscVec: Create an EpetraVectorEngine to store data"
-        << std::endl;
-=======
->>>>>>> 117183fb
     PetscInt local_size, global_size, local_start, local_end;
     VecGetLocalSize( source, &local_size );
     VecGetSize( source, &global_size );
@@ -855,20 +849,6 @@
 
 ManagedPetscVector *ManagedPetscVector::rawClone() const
 {
-<<<<<<< HEAD
-    auto p      = std::make_shared<ManagedPetscVectorParameters>();
-    p->d_Buffer = d_vBuffer->cloneData();
-    if ( !p->d_Buffer ) {
-        auto vec = std::dynamic_pointer_cast<Vector>( d_Engine );
-        std::cout << "ManagedPetscVector::rawClone of  " << vec->type() << std::endl;
-        AMP_ASSERT( vec );
-        auto vec2   = vec->cloneVector();
-        p->d_Buffer = std::dynamic_pointer_cast<VectorData>( vec2 );
-        p->d_Engine = std::dynamic_pointer_cast<VectorOperations>( vec2 );
-    } else {
-        std::cout << "ManagedPetscVector::cloneVectorEngine " << std::endl;
-        p->d_Engine = cloneVectorEngine( p->d_Buffer );
-=======
     auto p   = std::make_shared<ManagedPetscVectorParameters>();
     auto vec = std::dynamic_pointer_cast<Vector>( d_Engine );
     if ( vec ) {
@@ -877,7 +857,6 @@
         p->d_Engine = std::dynamic_pointer_cast<VectorOperations>( vec2 );
     } else {
         AMP_ERROR( "ManagedPetscVector::rawClone() should not have reached here!" );
->>>>>>> 117183fb
     }
     p->d_CommList   = getCommunicationList();
     p->d_DOFManager = getDOFManager();
