#include "AMP/vectors/VectorBuilder.h"
#include "AMP/discretization/MultiDOF_Manager.h"
#include "AMP/utils/memory.h"
#include "AMP/vectors/MultiVariable.h"
#include "AMP/vectors/MultiVector.h"
#include "AMP/vectors/VectorBuilder.hpp"

namespace AMP::LinearAlgebra {

<<<<<<< HEAD

/********************************************************
 * Vector builder                                        *
 ********************************************************/
Vector::shared_ptr createVector( std::shared_ptr<AMP::Discretization::DOFManager> DOFs,
                                 std::shared_ptr<Variable> variable,
                                 bool split,
                                 AMP::Utilities::MemoryType memType )
{
    if ( !DOFs )
        return Vector::shared_ptr();
    AMP_ASSERT( variable );
    // Check if we are dealing with a multiDOFManager
    std::shared_ptr<AMP::Discretization::multiDOFManager> multiDOF;
    if ( split )
        multiDOF = std::dynamic_pointer_cast<AMP::Discretization::multiDOFManager>( DOFs );
    // Check if we are dealing with a multiVariable
    auto multiVariable = std::dynamic_pointer_cast<MultiVariable>( variable );
    if ( multiVariable ) {
        // We are dealing with a MultiVariable, first check that there are no duplicate or null
        // variables
        for ( size_t i = 0; i < multiVariable->numVariables(); i++ ) {
            auto var1 = multiVariable->getVariable( i );
            AMP_INSIST( var1,
                        "Error using a MultiVariable in createVector, NULL variables detected" );
            for ( size_t j = 0; j < i; j++ ) {
                auto var2 = multiVariable->getVariable( j );
                AMP_INSIST(
                    ( *var1 ) != ( *var2 ),
                    "Error using a MultiVariable in createVector, duplicate variables detected" );
            }
        }
        // Check that all processors have the same number of variables
        size_t N_var  = multiVariable->numVariables();
        size_t N_var0 = DOFs->getComm().bcast( N_var, 0 );
        AMP_INSIST(
            N_var == N_var0,
            "The multivariable has a different number of varaibles on different processors" );
        // Create the Vector for each variable, then combine
        std::vector<Vector::shared_ptr> vectors;
        for ( auto var : *multiVariable )
            vectors.push_back( createVector( DOFs, var, split, memType ) );
        // Create the multivector
        AMP_MPI comm = DOFs->getComm();
        AMP_ASSERT( !comm.isNull() );
        comm.barrier();
        auto multiVector = MultiVector::create( variable, comm );
        multiVector->addVector( vectors );
        return multiVector;
    } else if ( multiDOF ) {
        // We are dealing with a multiDOFManager and want to split the vector based on the DOF
        // managers
        auto subDOFs = multiDOF->getDOFManagers();
        // Get the vectors for each DOF manager
        std::vector<Vector::shared_ptr> vectors( subDOFs.size() );
        for ( size_t i = 0; i < subDOFs.size(); i++ )
            vectors[i] = createVector( subDOFs[i], variable, split, memType );
        // Create the multivector
        AMP_MPI comm = DOFs->getComm();
        AMP_ASSERT( !comm.isNull() );
        comm.barrier();
        auto multiVector = MultiVector::create( variable, comm );
        multiVector->addVector( vectors );
        return multiVector;
    } else {
        // We are ready to create a single vector
        // Create the communication list
        AMP_MPI comm = DOFs->getComm();
        AMP_ASSERT( !comm.isNull() );
        comm.barrier();
        std::shared_ptr<CommunicationList> comm_list;
        auto remote_DOFs = DOFs->getRemoteDOFs();
        bool ghosts      = comm.anyReduce( !remote_DOFs.empty() );
        if ( !ghosts ) {
            // No need for a communication list
            comm_list = std::make_shared<CommunicationList>( DOFs->numLocalDOF(), DOFs->getComm() );
        } else {
            // Construct the communication list
            auto params           = std::make_shared<CommunicationListParameters>();
            params->d_comm        = comm;
            params->d_localsize   = DOFs->numLocalDOF();
            params->d_remote_DOFs = remote_DOFs;
            comm_list             = std::make_shared<CommunicationList>( params );
        }
        comm.barrier();
        // Create the vector in the requested memory space
        if ( memType <= AMP::Utilities::MemoryType::host ) {
            auto vector = createSimpleVector<double>( variable, DOFs, comm_list );
            return vector;
        } else if ( memType == AMP::Utilities::MemoryType::managed ) {
#ifdef USE_DEVICE
            auto vector =
                createSimpleVector<double,
                                   VectorOperationsDefault<double>,
                                   VectorDataDefault<double, AMP::ManagedAllocator<double>>>(
                    variable, DOFs, comm_list );
            return vector;
#else
            AMP_ERROR( "Creating Vector in managed memory requires HIP or CUDA support" );
#endif
        } else if ( memType == AMP::Utilities::MemoryType::device ) {
#ifdef USE_DEVICE
            auto vector =
                createSimpleVector<double,
                                   VectorOperationsDevice<double>,
                                   VectorDataDefault<double, AMP::DeviceAllocator<double>>>(
                    variable, DOFs, comm_list );
            return vector;
#else
            AMP_ERROR( "Creating Vector in device memory requires HIP or CUDA support" );
#endif
        } else {
            AMP_ERROR( "Unknown memory space in createVector" );
        }
    }
    return Vector::shared_ptr();
}


=======
>>>>>>> 0127f0e8
/********************************************************
 *  Explicit instantiations                              *
 ********************************************************/

#define INSTANTIATE_VECTOR( TYPE )                                                                 \
    template Vector::shared_ptr                                                                    \
    createVector<TYPE, VectorOperationsDefault<TYPE>, VectorDataDefault<TYPE>>(                    \
        std::shared_ptr<AMP::Discretization::DOFManager>, std::shared_ptr<Variable>, bool );       \
    template Vector::shared_ptr createSimpleVector<TYPE>( size_t, const std::string & );           \
    template Vector::shared_ptr createSimpleVector<TYPE>( size_t, std::shared_ptr<Variable> );     \
    template Vector::shared_ptr createSimpleVector<TYPE>(                                          \
        size_t, std::shared_ptr<Variable>, AMP_MPI );                                              \
    template Vector::shared_ptr createSimpleVector<TYPE>(                                          \
        std::shared_ptr<Variable>,                                                                 \
        std::shared_ptr<AMP::Discretization::DOFManager>,                                          \
        std::shared_ptr<CommunicationList> );                                                      \
    template Vector::shared_ptr createArrayVector<TYPE>( const ArraySize &, const std::string & ); \
    template Vector::shared_ptr createArrayVector<TYPE>( const ArraySize &,                        \
                                                         std::shared_ptr<Variable> );              \
    template Vector::shared_ptr createArrayVector<TYPE>(                                           \
        const ArraySize &, const ArraySize &, const AMP_MPI &, std::shared_ptr<Variable> );        \
    template Vector::shared_ptr createVectorAdaptor<TYPE>(                                         \
        const std::string &, std::shared_ptr<AMP::Discretization::DOFManager>, TYPE * );           \
    template AMP::LinearAlgebra::Vector::shared_ptr createVector<TYPE>(                            \
        std::shared_ptr<AMP::Discretization::DOFManager> DOFs,                                     \
        std::shared_ptr<AMP::LinearAlgebra::Variable> variable,                                    \
        bool split,                                                                                \
        AMP::Utilities::MemoryType memType );
INSTANTIATE_VECTOR( double )
INSTANTIATE_VECTOR( float )

#ifdef USE_DEVICE
    #define INSTANTIATE_VECTOR_DEVICE( TYPE )                                                    \
        template Vector::shared_ptr                                                              \
            createSimpleVector<TYPE,                                                             \
                               VectorOperationsDevice<TYPE>,                                     \
                               VectorDataDefault<TYPE, AMP::ManagedAllocator<TYPE>>>(            \
                std::shared_ptr<Variable>,                                                       \
                std::shared_ptr<AMP::Discretization::DOFManager>,                                \
                std::shared_ptr<CommunicationList> );                                            \
        template Vector::shared_ptr                                                              \
            createSimpleVector<TYPE,                                                             \
                               VectorOperationsDevice<TYPE>,                                     \
                               VectorDataDefault<TYPE, AMP::DeviceAllocator<TYPE>>>(             \
                std::shared_ptr<Variable>,                                                       \
                std::shared_ptr<AMP::Discretization::DOFManager>,                                \
                std::shared_ptr<CommunicationList> );                                            \
        template Vector::shared_ptr                                                              \
        createVector<TYPE,                                                                       \
                     VectorOperationsDevice<TYPE>,                                               \
                     VectorDataDefault<TYPE, AMP::ManagedAllocator<TYPE>>>(                      \
            std::shared_ptr<AMP::Discretization::DOFManager>, std::shared_ptr<Variable>, bool ); \
        template Vector::shared_ptr                                                              \
        createVector<TYPE,                                                                       \
                     VectorOperationsDevice<TYPE>,                                               \
                     VectorDataDefault<TYPE, AMP::DeviceAllocator<TYPE>>>(                       \
            std::shared_ptr<AMP::Discretization::DOFManager>, std::shared_ptr<Variable>, bool );
INSTANTIATE_VECTOR_DEVICE( float )
INSTANTIATE_VECTOR_DEVICE( double )
#endif

} // namespace AMP::LinearAlgebra<|MERGE_RESOLUTION|>--- conflicted
+++ resolved
@@ -7,128 +7,6 @@
 
 namespace AMP::LinearAlgebra {
 
-<<<<<<< HEAD
-
-/********************************************************
- * Vector builder                                        *
- ********************************************************/
-Vector::shared_ptr createVector( std::shared_ptr<AMP::Discretization::DOFManager> DOFs,
-                                 std::shared_ptr<Variable> variable,
-                                 bool split,
-                                 AMP::Utilities::MemoryType memType )
-{
-    if ( !DOFs )
-        return Vector::shared_ptr();
-    AMP_ASSERT( variable );
-    // Check if we are dealing with a multiDOFManager
-    std::shared_ptr<AMP::Discretization::multiDOFManager> multiDOF;
-    if ( split )
-        multiDOF = std::dynamic_pointer_cast<AMP::Discretization::multiDOFManager>( DOFs );
-    // Check if we are dealing with a multiVariable
-    auto multiVariable = std::dynamic_pointer_cast<MultiVariable>( variable );
-    if ( multiVariable ) {
-        // We are dealing with a MultiVariable, first check that there are no duplicate or null
-        // variables
-        for ( size_t i = 0; i < multiVariable->numVariables(); i++ ) {
-            auto var1 = multiVariable->getVariable( i );
-            AMP_INSIST( var1,
-                        "Error using a MultiVariable in createVector, NULL variables detected" );
-            for ( size_t j = 0; j < i; j++ ) {
-                auto var2 = multiVariable->getVariable( j );
-                AMP_INSIST(
-                    ( *var1 ) != ( *var2 ),
-                    "Error using a MultiVariable in createVector, duplicate variables detected" );
-            }
-        }
-        // Check that all processors have the same number of variables
-        size_t N_var  = multiVariable->numVariables();
-        size_t N_var0 = DOFs->getComm().bcast( N_var, 0 );
-        AMP_INSIST(
-            N_var == N_var0,
-            "The multivariable has a different number of varaibles on different processors" );
-        // Create the Vector for each variable, then combine
-        std::vector<Vector::shared_ptr> vectors;
-        for ( auto var : *multiVariable )
-            vectors.push_back( createVector( DOFs, var, split, memType ) );
-        // Create the multivector
-        AMP_MPI comm = DOFs->getComm();
-        AMP_ASSERT( !comm.isNull() );
-        comm.barrier();
-        auto multiVector = MultiVector::create( variable, comm );
-        multiVector->addVector( vectors );
-        return multiVector;
-    } else if ( multiDOF ) {
-        // We are dealing with a multiDOFManager and want to split the vector based on the DOF
-        // managers
-        auto subDOFs = multiDOF->getDOFManagers();
-        // Get the vectors for each DOF manager
-        std::vector<Vector::shared_ptr> vectors( subDOFs.size() );
-        for ( size_t i = 0; i < subDOFs.size(); i++ )
-            vectors[i] = createVector( subDOFs[i], variable, split, memType );
-        // Create the multivector
-        AMP_MPI comm = DOFs->getComm();
-        AMP_ASSERT( !comm.isNull() );
-        comm.barrier();
-        auto multiVector = MultiVector::create( variable, comm );
-        multiVector->addVector( vectors );
-        return multiVector;
-    } else {
-        // We are ready to create a single vector
-        // Create the communication list
-        AMP_MPI comm = DOFs->getComm();
-        AMP_ASSERT( !comm.isNull() );
-        comm.barrier();
-        std::shared_ptr<CommunicationList> comm_list;
-        auto remote_DOFs = DOFs->getRemoteDOFs();
-        bool ghosts      = comm.anyReduce( !remote_DOFs.empty() );
-        if ( !ghosts ) {
-            // No need for a communication list
-            comm_list = std::make_shared<CommunicationList>( DOFs->numLocalDOF(), DOFs->getComm() );
-        } else {
-            // Construct the communication list
-            auto params           = std::make_shared<CommunicationListParameters>();
-            params->d_comm        = comm;
-            params->d_localsize   = DOFs->numLocalDOF();
-            params->d_remote_DOFs = remote_DOFs;
-            comm_list             = std::make_shared<CommunicationList>( params );
-        }
-        comm.barrier();
-        // Create the vector in the requested memory space
-        if ( memType <= AMP::Utilities::MemoryType::host ) {
-            auto vector = createSimpleVector<double>( variable, DOFs, comm_list );
-            return vector;
-        } else if ( memType == AMP::Utilities::MemoryType::managed ) {
-#ifdef USE_DEVICE
-            auto vector =
-                createSimpleVector<double,
-                                   VectorOperationsDefault<double>,
-                                   VectorDataDefault<double, AMP::ManagedAllocator<double>>>(
-                    variable, DOFs, comm_list );
-            return vector;
-#else
-            AMP_ERROR( "Creating Vector in managed memory requires HIP or CUDA support" );
-#endif
-        } else if ( memType == AMP::Utilities::MemoryType::device ) {
-#ifdef USE_DEVICE
-            auto vector =
-                createSimpleVector<double,
-                                   VectorOperationsDevice<double>,
-                                   VectorDataDefault<double, AMP::DeviceAllocator<double>>>(
-                    variable, DOFs, comm_list );
-            return vector;
-#else
-            AMP_ERROR( "Creating Vector in device memory requires HIP or CUDA support" );
-#endif
-        } else {
-            AMP_ERROR( "Unknown memory space in createVector" );
-        }
-    }
-    return Vector::shared_ptr();
-}
-
-
-=======
->>>>>>> 0127f0e8
 /********************************************************
  *  Explicit instantiations                              *
  ********************************************************/
