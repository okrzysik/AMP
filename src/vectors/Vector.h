--- conflicted
+++ resolved
@@ -36,7 +36,6 @@
 namespace LinearAlgebra {
 
 
-<<<<<<< HEAD
 //! Parameters used to instantiate a Vector
 class VectorParameters : public ParameterBase, public Castable
 {
@@ -75,9 +74,7 @@
   * implementing math in AMP.
   *
   * Each Vector is associated with a Variable.  This Variable describes
-  * the field this vector represents.  For instance, if you are solving
-  * the equation \f$\mathcal{D}u = 0\f$ for \f$u:\mathbb{R}^3\rightarrow{R}^3\f$,
-  * then the Variable encodes the fact that \f$u\f$ maps onto \f$\mathbb{R}^3\f$.
+  * the field this vector represents. 
   * The problem may be discretized on a domain and linearized to
   * \f$\mathbf{L}\mathbf{\tilde{u}}=\mathbf{f}\f$.  In this case
   * \f$\mathbf{\tilde{u}}\f$ and \f$\mathbf{f}\f$ are Vectors.
@@ -126,92 +123,6 @@
         cur_entry++;
         }
         if ( vector->isA<DataChangeFirer>() )
-=======
-  /**\brief Parameters used to instantiate a Vector
-    */
-  class VectorParameters : public ParameterBase
-  {
-    public:
-      /**\brief Convenience typedef
-        */
-      typedef boost::shared_ptr<VectorParameters>   shared_ptr;
-
-      /**\brief The CommunicationList for a vector
-        */
-      CommunicationList::shared_ptr                 d_CommList;
-  };
-
-
-  class VectorDataIterator;
-  class ConstVectorDataIterator;
-  class VectorSelector;
-
-  /** \brief Abstraction of a discrete Vector in a linear simulation
-    * \details  This class encapsulates many BLAS level 1 operations
-    * for use within AMP.  There are a variety of subclasses that
-    * implement wrappers around various libraries so that these vectors
-    * can be used by methods in those libraries.  Also, there are
-    * several subclasses that allow combination of Vectors.  In general,
-    * a user will only need to use Vector as the others are different
-    * implementation details the developer need not manage.
-    *
-    * Vectors are created by factories.  For instance, SimpleVector
-    * implements a create method that returns a shared pointer to a
-    * Vector (Vector::shared_ptr).  The MeshAdpater interface implements
-    * a createVector interface that also returns a Vector::shared_ptr.
-    * Unless some specialized use of a Vector is needed (see SimpleVector),
-    * the Vector::shared_ptr is the only type that should be used when
-    * implementing math in AMP.
-    *
-    * Each Vector is associated with a Variable.  This Variable describes
-    * the field this vector represents.  
-    * The problem may be discretized on a domain and linearized to
-    * \f$\mathbf{L}\mathbf{\tilde{u}}=\mathbf{f}\f$.  In this case
-    * \f$\mathbf{\tilde{u}}\f$ and \f$\mathbf{f}\f$ are Vectors.
-   */
-
-  class Vector : virtual public VectorOperations
-               ,         public boost::enable_shared_from_this<Vector>
-  {
-    public:
-      /**\brief Flag to choose algorithm for makeConsistent
-        *\see makeConsistent
-        */
-      enum ScatterType { CONSISTENT_ADD , CONSISTENT_SET };
-
-      /**\brief The three states a Vector can be in
-        *\see makeConsistent
-        */
-      enum UpdateState { NOT_UPDATING , ADDING , SETTING };
-
-      /** \typedef shared_ptr
-        * \brief Shorthand for shared pointer to Vector
-        */
-      typedef boost::shared_ptr <Vector>     shared_ptr;
-
-      /** \typedef shared_ptr
-        * \brief Shorthand for shared pointer to Vector
-        */
-      typedef boost::shared_ptr <const Vector>     const_shared_ptr;
-
-      /** \typedef weak_ptr
-        * \brief Shorthand for weak pointer to Vector
-        */
-      typedef boost::weak_ptr <Vector>       weak_ptr;
-
-      /** \brief Return the name of the vector
-        */
-      virtual std::string type () const = 0;
-
-      /** \typedef iterator
-        * \brief An iterator for the data in a Vector---DO NOT USE WITHOUT READING DETAILS.
-        * \see DataChangeFirer
-        * \warning  If you understand what DataChangeFirer does and why, then you can use
-        * the non-const iterator.
-        * This can be used with the following pattern:
-        * \code
-        void square ( Vector::shared_ptr  vector )
->>>>>>> 16cda6b9
         {
         vector->castTo<DataChangeFirer>().fireDataChange();
         }
