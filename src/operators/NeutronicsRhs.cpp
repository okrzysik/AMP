--- conflicted
+++ resolved
@@ -126,18 +126,10 @@
  */
 void NeutronicsRhs::reset( std::shared_ptr<const OperatorParameters> params )
 {
-<<<<<<< HEAD
-    AMP_ASSERT( parameters );
-    auto params = std::dynamic_pointer_cast<const NeutronicsRhsParameters>( parameters );
-    AMP_ASSERT( params );
-    AMP_ASSERT( ( ( params->d_db ).get() ) != nullptr );
-=======
     AMP_ASSERT( params );
     AMP_ASSERT( params->d_db );
-    d_memory_location = params->d_memory_location;
-    d_db              = params->d_db;
+    d_db = params->d_db;
     getFromInput( params->d_db );
->>>>>>> 0fc1c916
 
     if ( !d_useFixedValue ) {
         int numValues;
@@ -207,7 +199,7 @@
                             }
                           }*/
             } // end for gauss-points
-        }     // end for elements
+        } // end for elements
         /*double nrm = rInternal->L2Norm();
         printf("%e\n",nrm);
         AMP_MPI(AMP_COMM_WORLD).barrier();
