--- conflicted
+++ resolved
@@ -1,81 +1,6 @@
 
 #include "ElementOperationFactory.h"
 #include "utils/Utilities.h"
-<<<<<<< HEAD
-#include "MassLinearElement.h"
-#include "SourceNonlinearElement.h"
-#include "operators/mechanics/MechanicsLinearElement.h"
-#include "operators/mechanics/MechanicsNonlinearElement.h"
-#include "operators/mechanics/MechanicsLinearUpdatedLagrangianElement.h"
-#include "operators/mechanics/MechanicsNonlinearUpdatedLagrangianElement.h"
-#include "operators/diffusion/DiffusionLinearElement.h"
-#include "operators/diffusion/DiffusionNonlinearElement.h"
-#include "operators/flow/NavierStokesLSWFLinearElement.h"
-#include "operators/flow/NavierStokesLSWFElement.h"
-#include "operators/mechanics/MechanicsElement.h"
-#include "operators/diffusion/DiffusionElement.h"
-
-
-namespace AMP {
-  namespace Operator {
-
-    boost::shared_ptr<ElementOperation>
-      ElementOperationFactory::createElementOperation(boost::shared_ptr<Database>  elementOperationDb )
-      {
-        boost::shared_ptr<ElementOperation> retElementOp;
-        boost::shared_ptr<ElementOperationParameters> params;
-
-        AMP_INSIST(elementOperationDb.get()!=NULL, "ElementOperationFactory::createElementOperation:: NULL Database object input");
-
-        std::string name = elementOperationDb->getString("name");
-
-        params.reset( new ElementOperationParameters(elementOperationDb));
-
-        if(name=="MechanicsLinearElement")
-        {
-          retElementOp.reset(new MechanicsLinearElement(params));
-        }
-        else if(name=="MechanicsNonlinearElement")
-        {
-          retElementOp.reset(new MechanicsNonlinearElement(params));
-        }
-        else if(name=="MechanicsLinearUpdatedLagrangianElement")
-        {
-          retElementOp.reset(new MechanicsLinearUpdatedLagrangianElement(params));
-        }
-        else if(name=="MechanicsNonlinearUpdatedLagrangianElement")
-        {
-          retElementOp.reset(new MechanicsNonlinearUpdatedLagrangianElement(params));
-        }
-        else if (name=="DiffusionLinearElement")
-        {
-          retElementOp.reset(new DiffusionLinearElement(params));
-        }
-        else if (name=="DiffusionNonlinearElement")
-        {
-          retElementOp.reset(new DiffusionNonlinearElement(params));
-        }
-        else if (name=="NavierStokesLSWFLinearElement")
-        {
-          retElementOp.reset(new NavierStokesLSWFLinearElement(params));
-        }
-        else if (name=="NavierStokesLSWFElement")
-        {
-          retElementOp.reset(new NavierStokesLSWFElement(params));
-        }
-        else if (name=="MassLinearElement")
-        {
-          retElementOp.reset(new MassLinearElement(params));
-        }
-        else if (name=="SourceNonlinearElement")
-        {
-          retElementOp.reset(new SourceNonlinearElement(params));
-        }
-
-        return retElementOp;
-      }
-  }
-=======
 
 #ifdef USE_EXT_LIBMESH
     #include "operators/libmesh/MassLinearElement.h"
@@ -109,7 +34,6 @@
     boost::shared_ptr<ElementOperationParameters> params;
 
     AMP_INSIST(elementOperationDb.get()!=NULL, "ElementOperationFactory::createElementOperation:: NULL Database object input");
->>>>>>> 0863b58d
 
     std::string name = elementOperationDb->getString("name");
 
