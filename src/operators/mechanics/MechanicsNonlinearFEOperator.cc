
#include "MechanicsNonlinearFEOperator.h"
#include "MechanicsLinearFEOperatorParameters.h"
#include "utils/Utilities.h"
#include "utils/InputDatabase.h"
<<<<<<< HEAD
#include "vectors/VectorBuilder.h"
=======
#include "cell_hex8.h"
#include "node.h"
>>>>>>> 1f94bae6

namespace AMP {
  namespace Operator {

    MechanicsNonlinearFEOperator :: MechanicsNonlinearFEOperator (
        const boost::shared_ptr<MechanicsNonlinearFEOperatorParameters> & params)
      : NonlinearFEOperator (params) {
        AMP_INSIST( ((params.get()) != NULL), "NULL parameter!" );
        AMP_INSIST( (((params->d_db).get()) != NULL), "NULL database!" );

        d_resetReusesRadialReturn = (params->d_db)->getBoolWithDefault("RESET_REUSES_RADIAL_RETURN", true);
        d_jacobianReusesRadialReturn = (params->d_db)->getBoolWithDefault("JACOBIAN_REUSES_RADIAL_RETURN", true);

        d_useUpdatedLagrangian = (params->d_db)->getBoolWithDefault("USE_UPDATED_LAGRANGIAN", false);

        if(d_useUpdatedLagrangian) {
          d_mechNULElem = boost::dynamic_pointer_cast<MechanicsNonlinearUpdatedLagrangianElement>(d_elemOp);
        } else {
          d_mechNonlinElem = boost::dynamic_pointer_cast<MechanicsNonlinearElement>(d_elemOp);
        }

        if(d_useUpdatedLagrangian) {
          AMP_INSIST( ((d_mechNULElem.get()) != NULL), "d_elemOp is not of type MechanicsNonlinearUpdatedLagrangianElement" );
        } else {
          AMP_INSIST( ((d_mechNonlinElem.get()) != NULL), "d_elemOp is not of type MechanicsNonlinearElement" );
        }

        d_materialModel = params->d_materialModel;

        d_isActive.resize(Mechanics::TOTAL_NUMBER_OF_VARIABLES);
        d_isFrozen.resize(Mechanics::TOTAL_NUMBER_OF_VARIABLES);
        d_inVec.resize(Mechanics::TOTAL_NUMBER_OF_VARIABLES);
        if(d_useUpdatedLagrangian) {
          d_inVec_pre.resize(Mechanics::TOTAL_NUMBER_OF_VARIABLES); // storage for variables at the previous config
        }

        for(unsigned int i = 0; i < Mechanics::TOTAL_NUMBER_OF_VARIABLES; i++) {
          d_dofMap[i] = (params->d_dofMap)[i];
        }//end for i

        AMP_INSIST( params->d_db->keyExists("ActiveInputVariables"), "key not found" );
        boost::shared_ptr<AMP::Database> activeInpVar_db = params->d_db->getDatabase("ActiveInputVariables");

        d_inpVariables.reset(new AMP::LinearAlgebra::MultiVariable("myInpVar"));
        for(unsigned int i = 0; i < Mechanics::TOTAL_NUMBER_OF_VARIABLES; i++) {
          AMP::LinearAlgebra::Variable::shared_ptr dummyVar;
          d_inpVariables->add(dummyVar);
        }//end for i

        AMP_INSIST(activeInpVar_db->keyExists("DISPLACEMENT"), "DISPLACEMENT must be active");

        std::vector<std::string> keysForVariables(Mechanics::TOTAL_NUMBER_OF_VARIABLES);
        keysForVariables[Mechanics::DISPLACEMENT] = "DISPLACEMENT";
        keysForVariables[Mechanics::TEMPERATURE] = "TEMPERATURE";
        keysForVariables[Mechanics::BURNUP] = "BURNUP";
        keysForVariables[Mechanics::OXYGEN_CONCENTRATION] = "OXYGEN_CONCENTRATION";
        keysForVariables[Mechanics::LHGR] = "LHGR";

        for(unsigned int i = 0; i < Mechanics::TOTAL_NUMBER_OF_VARIABLES; i++) {
          if(i == Mechanics::DISPLACEMENT) {
            d_isActive[i] = true;
            d_isFrozen[i] = false;
          } else {
            d_isActive[i] = activeInpVar_db->keyExists(keysForVariables[i]);
            d_isFrozen[i] = (params->d_db)->getBoolWithDefault("FREEZE_" + keysForVariables[i], true);
          }
          if(d_isActive[i]) {
            std::string varName = activeInpVar_db->getString(keysForVariables[i]);
            AMP::LinearAlgebra::Variable::shared_ptr dummyVar(new AMP::LinearAlgebra::Variable(varName) );
            d_inpVariables->setVariable(i, dummyVar);
            if(d_isFrozen[i]) {
              if( params->d_FrozenVec[i] != NULL ) {
                setVector(i, params->d_FrozenVec[i]);
              }
            }
          }
        }//end for i

        //memory for reference coordinates (used in UL formulation)
        // memory for variables in the previous config
        if(d_useUpdatedLagrangian) {
          d_refXYZ = AMP::LinearAlgebra::createVector(d_dofMap[Mechanics::DISPLACEMENT],
              d_inpVariables->getVariable(Mechanics::DISPLACEMENT), true);
          d_refXYZ->zero();
          for(unsigned int i=0; i < Mechanics::TOTAL_NUMBER_OF_VARIABLES; i++)
          {
            if(d_isActive[i]) {
              d_inVec_pre[i] = AMP::LinearAlgebra::createVector(d_dofMap[i], d_inpVariables->getVariable(i), true); 
              d_inVec_pre[i]->zero();
            }
          }
        }

        if(params->d_ReferenceTemperature != NULL) {
          setReferenceTemperature(params->d_ReferenceTemperature);
        }

        AMP_INSIST( params->d_db->keyExists("OutputVariable"), "key not found" );
        std::string outVarName = params->d_db->getString("OutputVariable");
        d_outVariable.reset(new AMP::LinearAlgebra::Variable(outVarName) );

        d_isInitialized = false;
      }

    void MechanicsNonlinearFEOperator :: preAssembly(const boost::shared_ptr< AMP::LinearAlgebra::Vector >  &u, 
        boost::shared_ptr< AMP::LinearAlgebra::Vector >  &r) {
      AMP_INSIST( (u != NULL), "NULL Input Vector" );

      if(!d_isInitialized) {
        init();
      }

      for(unsigned int i = 0; i < Mechanics::TOTAL_NUMBER_OF_VARIABLES; i++) {
        if(d_isActive[i]) {
          if(!(d_isFrozen[i])) {
            AMP::LinearAlgebra::Variable::shared_ptr var = d_inpVariables->getVariable(i); 
            AMP::LinearAlgebra::Vector::shared_ptr vector = u->subsetVectorForVariable(var);
            setVector(i, vector);
          }
        }
      }//end for i

      d_outVec = r->subsetVectorForVariable(d_outVariable);
      d_outVec->zero();

      d_materialModel->preNonlinearAssembly();

      if(d_useUpdatedLagrangian == true) {
        d_mechNULElem->zeroOutGaussPointCount();
      }
    }

    void MechanicsNonlinearFEOperator :: postAssembly() {
      d_materialModel->postNonlinearAssembly();
      d_outVec->makeConsistent( AMP::LinearAlgebra::Vector::CONSISTENT_ADD );
    }

    void MechanicsNonlinearFEOperator :: preElementOperation( const AMP::Mesh::MeshElement & elem ) {
      d_currNodes = elem.getElements(AMP::Mesh::Vertex);
      unsigned int numNodesInCurrElem = d_currNodes.size();

      AMP_ASSERT(numNodesInCurrElem == 8);

      getDofIndicesForCurrentElement(Mechanics::DISPLACEMENT, d_dofIndices);

      std::vector<std::vector<size_t> > auxDofIds;      
      for(unsigned int i = 0; i < Mechanics::TOTAL_NUMBER_OF_VARIABLES; i++) {
        if(i != Mechanics::DISPLACEMENT) {
          if(d_isActive[i]) {
            getDofIndicesForCurrentElement(i, auxDofIds);
            break;
          }
        }
      }//end for i

      std::vector<std::vector<double> > elementInputVectors(Mechanics::TOTAL_NUMBER_OF_VARIABLES);
      std::vector<std::vector<double> > elementInputVectors_pre(Mechanics::TOTAL_NUMBER_OF_VARIABLES);

      elementInputVectors[Mechanics::DISPLACEMENT].resize(3*numNodesInCurrElem);
      if(d_useUpdatedLagrangian) {
        elementInputVectors_pre[Mechanics::DISPLACEMENT].resize(3*numNodesInCurrElem);
      }
      for(unsigned int i = 0; i < Mechanics::TOTAL_NUMBER_OF_VARIABLES; i++) {
        if(i != Mechanics::DISPLACEMENT) {
          if(d_isActive[i]) {
            elementInputVectors[i].resize(numNodesInCurrElem);
            if(d_useUpdatedLagrangian) {
              elementInputVectors_pre[i].resize(numNodesInCurrElem);
            }
          }
        }
      }//end for i

      std::vector<double> elementRefXYZ;
      elementRefXYZ.resize(3*numNodesInCurrElem);

      for(unsigned int r = 0; r < numNodesInCurrElem; r++) {
        for(unsigned int d = 0; d < 3; d++) {
          elementInputVectors[Mechanics::DISPLACEMENT][(3*r) + d] = (d_inVec[Mechanics::DISPLACEMENT])->
            getValueByGlobalID( d_dofIndices[r][d] );
          if(d_useUpdatedLagrangian) {
<<<<<<< HEAD
            elementInputVectors_pre[Mechanics::DISPLACEMENT][(3*r) + d] = (d_inVec_pre[Mechanics::DISPLACEMENT])->
              getValueByGlobalID( d_dofIndices[r][d] );
            elementRefXYZ[(3 * r) + d] = d_refXYZ->getValueByGlobalID( d_dofIndices[r][d] );
=======
            elementInputVectors_pre[Mechanics::DISPLACEMENT][(3*r) + d] = (d_inVec_pre[Mechanics::DISPLACEMENT])->getValueByGlobalID( d_type0DofIndices[d][r] );
            elementRefXYZ[(3 * r) + d] = d_refXYZ->getValueByGlobalID(d_type0DofIndices[d][r]);
>>>>>>> 1f94bae6
          }
        }//end d
        if(d_isActive[Mechanics::TEMPERATURE]) {
          elementInputVectors[Mechanics::TEMPERATURE][r] = (d_inVec[Mechanics::TEMPERATURE])->
            getValueByGlobalID( auxDofIds[r][0] );
          if(d_useUpdatedLagrangian) {
            elementInputVectors_pre[Mechanics::TEMPERATURE][r] = (d_inVec_pre[Mechanics::TEMPERATURE])->
              getValueByGlobalID( auxDofIds[r][0] );
          }
        }
        if(d_isActive[Mechanics::BURNUP]) {
          elementInputVectors[Mechanics::BURNUP][r] = (d_inVec[Mechanics::BURNUP])->
            getValueByGlobalID( auxDofIds[r][0] );
          if(d_useUpdatedLagrangian) {
            elementInputVectors_pre[Mechanics::BURNUP][r] = (d_inVec_pre[Mechanics::BURNUP])->
              getValueByGlobalID( auxDofIds[r][0] );
          }
        }
        if(d_isActive[Mechanics::OXYGEN_CONCENTRATION]) {
          elementInputVectors[Mechanics::OXYGEN_CONCENTRATION][r] = (d_inVec[Mechanics::OXYGEN_CONCENTRATION])->
            getValueByGlobalID( auxDofIds[r][0] );
          if(d_useUpdatedLagrangian) {
            elementInputVectors_pre[Mechanics::OXYGEN_CONCENTRATION][r] = (d_inVec_pre[Mechanics::OXYGEN_CONCENTRATION])->
              getValueByGlobalID( auxDofIds[r][0] );
          }
        }
        if(d_isActive[Mechanics::LHGR]) {
          elementInputVectors[Mechanics::LHGR][r] = (d_inVec[Mechanics::LHGR])->
            getValueByGlobalID( auxDofIds[r][0] );
          if(d_useUpdatedLagrangian) {
            elementInputVectors_pre[Mechanics::LHGR][r] = (d_inVec_pre[Mechanics::LHGR])->
              getValueByGlobalID( auxDofIds[r][0] );
          }
        }
      }//end r

<<<<<<< HEAD
      d_elementOutputVector.resize(3*numNodesInCurrElem);
      for(int i = 0; i < d_elementOutputVector.size(); ++i) {
=======
      d_elementOutputVector.resize(num_local_type0Dofs);
      for(unsigned int i = 0; i < d_elementOutputVector.size(); ++i) {
>>>>>>> 1f94bae6
        d_elementOutputVector[i] = 0.0; 
      }//end i

      createCurrentLibMeshElement();

      if(d_useUpdatedLagrangian) {
<<<<<<< HEAD
        d_mechNULElem->initializeForCurrentElement( d_currElemPtr, d_materialModel );
        d_mechNULElem->setElementVectors( elementInputVectors, elementInputVectors_pre, d_elementOutputVector );
        d_mechNULElem->assignReferenceXYZ(elementRefXYZ);
      } else {
        d_mechNonlinElem->initializeForCurrentElement( d_currElemPtr, d_materialModel );
=======
        d_mechNULElem->initializeForCurrentElement( elemPtr, d_materialModel );
        d_mechNULElem->setElementVectors( elementInputVectors, elementInputVectors_pre, d_elementOutputVector );
        d_mechNULElem->assignReferenceXYZ(elementRefXYZ);
      } else {
        d_mechNonlinElem->initializeForCurrentElement( elemPtr, d_materialModel );
>>>>>>> 1f94bae6
        d_mechNonlinElem->setElementVectors( elementInputVectors, d_elementOutputVector );
      }
    }

    void MechanicsNonlinearFEOperator :: postElementOperation() {
      AMP_ASSERT(d_dofIndices.size() == 8);
      for(unsigned int r = 0; r < d_dofIndices.size(); r++) {
        AMP_ASSERT(d_dofIndices[r].size() == 3);
        for(unsigned int d = 0; d < 3; d++) {
          d_outVec->addValueByGlobalID( d_dofIndices[r][d], d_elementOutputVector[(3*r) + d] );
        }//end for d
      }//end for r
      destroyCurrentLibMeshElement();
    }

    void MechanicsNonlinearFEOperator :: init() 
    {
      d_isInitialized = true;

      AMP::Mesh::MeshIterator el = d_Mesh->getIterator(AMP::Mesh::Volume, 0);
      AMP::Mesh::MeshIterator end_el = el.end();

      d_materialModel->preNonlinearInit(d_resetReusesRadialReturn, d_jacobianReusesRadialReturn);

      if(d_useUpdatedLagrangian) {
        d_mechNULElem->preNonlinearElementInit();
      }

      for( ; el != end_el; ++el) {
        d_currNodes = el->getElements(AMP::Mesh::Vertex);
        unsigned int numNodesInCurrElem = d_currNodes.size();

        createCurrentLibMeshElement();

        if(d_useUpdatedLagrangian) {
          getDofIndicesForCurrentElement(Mechanics::DISPLACEMENT, d_dofIndices);
        }

        std::vector<std::vector<size_t> > auxDofIds;      
        if(d_isActive[Mechanics::TEMPERATURE]) {
          getDofIndicesForCurrentElement(Mechanics::TEMPERATURE, auxDofIds);
        }

        std::vector<double> localVector;
        if(d_isActive[Mechanics::TEMPERATURE]) {
          localVector.resize(numNodesInCurrElem);
          for(unsigned int r = 0; r < numNodesInCurrElem; r++) {
            localVector[r] = d_referenceTemperature->getValueByGlobalID(auxDofIds[r][0]);
          }
        }

        std::vector<double> elementRefXYZ;
        if(d_useUpdatedLagrangian) {
          elementRefXYZ.resize(3*numNodesInCurrElem);
        }

        if(d_useUpdatedLagrangian) {
          d_mechNULElem->initializeForCurrentElement( d_currElemPtr, d_materialModel );
          d_mechNULElem->initMaterialModel(localVector);
          d_mechNULElem->initializeReferenceXYZ(elementRefXYZ);
        } else {
          d_mechNonlinElem->initializeForCurrentElement( d_currElemPtr, d_materialModel );
          d_mechNonlinElem->initMaterialModel(localVector);
        }

        if(d_useUpdatedLagrangian) {
<<<<<<< HEAD
          for(unsigned int j = 0; j < numNodesInCurrElem; j++) {
            for(unsigned int i = 0; i < 3; i++) {
              d_refXYZ->setValueByGlobalID(d_dofIndices[j][i], elementRefXYZ[(3 * j) + i]);
            }//end for i
          }//end for j
        }

        destroyCurrentLibMeshElement();
=======
          for(unsigned int i = 0; i < 3; i++) {
            for(unsigned int j = 0; j < dofIndices_disp[i].size(); j++) {
              d_refXYZ->setValueByGlobalID(dofIndices_disp[i][j], elementRefXYZ[(3 * j) + i]);
            }
          }
        }
>>>>>>> 1f94bae6
      }//end for el

      if(d_useUpdatedLagrangian) {
        d_refXYZ->makeConsistent( AMP::LinearAlgebra::Vector::CONSISTENT_SET );
      }

      d_materialModel->postNonlinearInit();
    }


    void MechanicsNonlinearFEOperator :: reset(const boost::shared_ptr<OperatorParameters>& params)
    {
      if(!d_isInitialized) {
        init();
      }

      boost::shared_ptr<MechanicsNonlinearFEOperatorParameters> myParams =
        boost::dynamic_pointer_cast<MechanicsNonlinearFEOperatorParameters>(params); 

      AMP_INSIST( ((myParams.get()) != NULL), "Null parameter!" );

      if(d_resetReusesRadialReturn) {
        d_materialModel->globalReset();
      } else {
        AMP::Mesh::MeshIterator el = d_Mesh->getIterator(AMP::Mesh::Volume, 0);
        AMP::Mesh::MeshIterator end_el = el.end();

        setVector(Mechanics::DISPLACEMENT, myParams->d_EquilibriumVec[Mechanics::DISPLACEMENT]);

        if(d_isActive[Mechanics::TEMPERATURE]) {
          if( myParams->d_EquilibriumVec[Mechanics::TEMPERATURE] != NULL ) {
            setVector(Mechanics::TEMPERATURE, myParams->d_EquilibriumVec[Mechanics::TEMPERATURE]);
          }
        }

        if(d_isActive[Mechanics::BURNUP]) {
          if( myParams->d_EquilibriumVec[Mechanics::BURNUP] != NULL ) {
            setVector(Mechanics::BURNUP, myParams->d_EquilibriumVec[Mechanics::BURNUP]);
          }
        }

        if(d_isActive[Mechanics::OXYGEN_CONCENTRATION]) {
          if( myParams->d_EquilibriumVec[Mechanics::OXYGEN_CONCENTRATION] != NULL ) {
            setVector(Mechanics::OXYGEN_CONCENTRATION, myParams->d_EquilibriumVec[Mechanics::OXYGEN_CONCENTRATION]);
          }
        }

        if(d_isActive[Mechanics::LHGR]) {
          if( myParams->d_EquilibriumVec[Mechanics::LHGR] != NULL ) {
            setVector(Mechanics::LHGR, myParams->d_EquilibriumVec[Mechanics::LHGR]);
          }
        }

        d_outVec.reset();

        d_materialModel->preNonlinearReset();

        for( ; el != end_el; ++el) {
          if(d_useUpdatedLagrangian) {
            updateMaterialForUpdatedLagrangianElement<MechanicsNonlinearUpdatedLagrangianElement::RESET>(*el);
          } else {
            updateMaterialForElement<MechanicsNonlinearElement::RESET>(*el);
          }
        }//end for el

        d_materialModel->postNonlinearReset();
      }

      if(d_useUpdatedLagrangian == true) {
        d_mechNULElem->resetElementInfo();
      }

      if(d_useUpdatedLagrangian) {
        //Copy values in pre
        for(unsigned int i = 0; i < Mechanics::TOTAL_NUMBER_OF_VARIABLES; i++) {
          if(d_isActive[i]) {
            d_inVec_pre[i]->copyVector(d_inVec[i]);
            d_inVec_pre[i]->makeConsistent( AMP::LinearAlgebra::Vector::CONSISTENT_SET );
          }
        }
      }

      for(unsigned int i = 0; i < Mechanics::TOTAL_NUMBER_OF_VARIABLES; i++) {
        if(d_isActive[i]) {
          if(d_isFrozen[i]) {
            if( myParams->d_FrozenVec[i] != NULL ) {
              setVector(i, myParams->d_FrozenVec[i]);
            }
          }
        }
      }//end for i

    }

    boost::shared_ptr<OperatorParameters> MechanicsNonlinearFEOperator ::
      getJacobianParameters(const boost::shared_ptr<AMP::LinearAlgebra::Vector>& u) {
        if(!d_isInitialized) {
          init();
        }

        // set up a database for the linear operator params
        boost::shared_ptr<AMP::InputDatabase> tmp_db (new AMP::InputDatabase("Dummy"));
        tmp_db->putBool("reset_reuses_matrix", true);
        tmp_db->putBool("isAttachedToNonlinearOperator", true);
        tmp_db->putBool("isNonlinearOperatorInitialized", true);

        // create the linear operator params
        boost::shared_ptr<MechanicsLinearFEOperatorParameters> outParams(new
            MechanicsLinearFEOperatorParameters(tmp_db));

        // If updated-lagrangian is being used, then displacement and other variable has to be passed to the linear element level.
        if(d_useUpdatedLagrangian) {
          AMP::LinearAlgebra::Vector::shared_ptr displacementVector = u->subsetVectorForVariable(d_inpVariables->getVariable(Mechanics::DISPLACEMENT));
          outParams->d_dispVec = displacementVector;
          (outParams->d_dispVec)->makeConsistent( AMP::LinearAlgebra::Vector::CONSISTENT_SET );
        }

        if(d_jacobianReusesRadialReturn == false) {
          AMP::LinearAlgebra::Vector::shared_ptr dispVector = u->subsetVectorForVariable (
              d_inpVariables->getVariable(Mechanics::DISPLACEMENT) );
          setVector(Mechanics::DISPLACEMENT, dispVector);

          if(d_isActive[Mechanics::TEMPERATURE]) {
            if(!(d_isFrozen[Mechanics::TEMPERATURE])) {
              AMP::LinearAlgebra::Vector::shared_ptr tempVector = u->subsetVectorForVariable (
                  d_inpVariables->getVariable(Mechanics::TEMPERATURE) );
              setVector(Mechanics::TEMPERATURE, tempVector);
            }
          }

          if(d_isActive[Mechanics::BURNUP]) {
            if(!(d_isFrozen[Mechanics::BURNUP])) {
              AMP::LinearAlgebra::Vector::shared_ptr burnVector = u->subsetVectorForVariable (
                  d_inpVariables->getVariable(Mechanics::BURNUP) );
              setVector(Mechanics::BURNUP, burnVector);
            }
          }

          if(d_isActive[Mechanics::OXYGEN_CONCENTRATION]) {
            if(!(d_isFrozen[Mechanics::OXYGEN_CONCENTRATION])) {
              AMP::LinearAlgebra::Vector::shared_ptr oxyVector = u->subsetVectorForVariable (
                  d_inpVariables->getVariable(Mechanics::OXYGEN_CONCENTRATION) );
              setVector(Mechanics::OXYGEN_CONCENTRATION, oxyVector);
            }
          }

          if(d_isActive[Mechanics::LHGR]) {
            if(!(d_isFrozen[Mechanics::LHGR])) {
              AMP::LinearAlgebra::Variable::shared_ptr lhgrVar = d_inpVariables->getVariable(Mechanics::LHGR);
              AMP::LinearAlgebra::Vector::shared_ptr lhgrVector = u->subsetVectorForVariable(lhgrVar);
              setVector(Mechanics::LHGR, lhgrVector);
            }
          }

          d_outVec.reset();

          d_materialModel->preNonlinearJacobian();

          AMP::Mesh::MeshIterator el = d_Mesh->getIterator(AMP::Mesh::Volume, 0);
          AMP::Mesh::MeshIterator end_el = el.end();

          for( ; el != end_el; ++el) {
            if(d_useUpdatedLagrangian) {
              updateMaterialForUpdatedLagrangianElement<MechanicsNonlinearUpdatedLagrangianElement::JACOBIAN>(*el);
            } else {
              updateMaterialForElement<MechanicsNonlinearElement::JACOBIAN>(*el);
            }
          }//end for el

          d_materialModel->postNonlinearJacobian();
        }

        return outParams;
      }

    void MechanicsNonlinearFEOperator :: printStressAndStrain(AMP::LinearAlgebra::Vector::shared_ptr u,
        const std::string & fname) {
      if(!d_isInitialized) {
        init();
      }

      AMP::Mesh::MeshIterator el = d_Mesh->getIterator(AMP::Mesh::Volume, 0);
      AMP::Mesh::MeshIterator end_el = el.end();

      FILE* fp = fopen(fname.c_str(), "w");

      AMP::LinearAlgebra::Variable::shared_ptr dispVar = d_inpVariables->getVariable(Mechanics::DISPLACEMENT);
      AMP::LinearAlgebra::Vector::shared_ptr dispVector = u->subsetVectorForVariable(dispVar);
      setVector(Mechanics::DISPLACEMENT, dispVector);

      if(d_isActive[Mechanics::TEMPERATURE]) {
        if(!(d_isFrozen[Mechanics::TEMPERATURE])) {
          AMP::LinearAlgebra::Variable::shared_ptr tempVar = d_inpVariables->getVariable(Mechanics::TEMPERATURE); 
          AMP::LinearAlgebra::Vector::shared_ptr tempVector = u->subsetVectorForVariable(tempVar);
          setVector(Mechanics::TEMPERATURE, tempVector);
        }
      }

      if(d_isActive[Mechanics::BURNUP]) {
        if(!(d_isFrozen[Mechanics::BURNUP])) {
          AMP::LinearAlgebra::Variable::shared_ptr burnVar = d_inpVariables->getVariable(Mechanics::BURNUP);
          AMP::LinearAlgebra::Vector::shared_ptr burnVector = u->subsetVectorForVariable(burnVar);
          setVector(Mechanics::BURNUP, burnVector);
        }
      }

      if(d_isActive[Mechanics::OXYGEN_CONCENTRATION]) {
        if(!(d_isFrozen[Mechanics::OXYGEN_CONCENTRATION])) {
          AMP::LinearAlgebra::Variable::shared_ptr oxyVar = d_inpVariables->getVariable(Mechanics::OXYGEN_CONCENTRATION); 
          AMP::LinearAlgebra::Vector::shared_ptr oxyVector = u->subsetVectorForVariable(oxyVar);
          setVector(Mechanics::OXYGEN_CONCENTRATION, oxyVector);
        }
      }

      if(d_isActive[Mechanics::LHGR]) {
        if(!(d_isFrozen[Mechanics::LHGR])) {
          AMP::LinearAlgebra::Variable::shared_ptr lhgrVar = d_inpVariables->getVariable(Mechanics::LHGR);
          AMP::LinearAlgebra::Vector::shared_ptr lhgrVector = u->subsetVectorForVariable(lhgrVar);
          setVector(Mechanics::LHGR, lhgrVector);
        }
      }

      d_materialModel->preNonlinearAssembly();

      for( ; el != end_el; ++el) {
        d_currNodes = el->getElements(AMP::Mesh::Vertex);
        unsigned int numNodesInCurrElem = d_currNodes.size();

        getDofIndicesForCurrentElement(Mechanics::DISPLACEMENT, d_dofIndices);

        std::vector<std::vector<size_t> > auxDofIds;      
        for(unsigned int i = 0; i < Mechanics::TOTAL_NUMBER_OF_VARIABLES; i++) {
          if(i != Mechanics::DISPLACEMENT) {
            if(d_isActive[i]) {
              getDofIndicesForCurrentElement(i, auxDofIds);
              break;
            }
          }
        }//end for i

        std::vector<std::vector<double> > elementInputVectors(Mechanics::TOTAL_NUMBER_OF_VARIABLES);
        std::vector<std::vector<double> > elementInputVectors_pre(Mechanics::TOTAL_NUMBER_OF_VARIABLES);

        elementInputVectors[Mechanics::DISPLACEMENT].resize(3*numNodesInCurrElem);
        if(d_useUpdatedLagrangian) {
          elementInputVectors_pre[Mechanics::DISPLACEMENT].resize(3*numNodesInCurrElem);
        }
        for(unsigned int i = 0; i < Mechanics::TOTAL_NUMBER_OF_VARIABLES; i++) {
          if(i != Mechanics::DISPLACEMENT) {
            if(d_isActive[i]) {
              elementInputVectors[i].resize(numNodesInCurrElem);
              if(d_useUpdatedLagrangian) {
                elementInputVectors_pre[i].resize(numNodesInCurrElem);
              }
            }
          }
        }//end for i

        for(unsigned int r = 0; r < numNodesInCurrElem; r++) {
          for(unsigned int d = 0; d < 3; d++) {
            elementInputVectors[Mechanics::DISPLACEMENT][(3*r) + d] = (d_inVec[Mechanics::DISPLACEMENT])->
              getValueByGlobalID( d_dofIndices[r][d] );
            if(d_useUpdatedLagrangian) {
              elementInputVectors_pre[Mechanics::DISPLACEMENT][(3*r) + d] = (d_inVec_pre[Mechanics::DISPLACEMENT])->
                getValueByGlobalID( d_dofIndices[r][d] );
            }
          }//end for d
          for(unsigned int i = 0; i < Mechanics::TOTAL_NUMBER_OF_VARIABLES; i++) {
            if(i != Mechanics::DISPLACEMENT) {
              if(d_isActive[i]) {
                elementInputVectors[i][r] = (d_inVec[i])->getValueByGlobalID( auxDofIds[r][0] );
                if(d_useUpdatedLagrangian) {
                  elementInputVectors_pre[i][r] = (d_inVec_pre[i])->getValueByGlobalID( auxDofIds[r][0] );
                }
              }
            }
          }//end for i
        }//end for r

        createCurrentLibMeshElement();

        d_mechNonlinElem->initializeForCurrentElement( d_currElemPtr, d_materialModel );

        d_mechNonlinElem->printStressAndStrain(fp, elementInputVectors);

        destroyCurrentLibMeshElement();
      }//end for el

      d_materialModel->postNonlinearAssembly();

      fprintf(fp, "\n\n");

      fclose(fp);
    }

    void MechanicsNonlinearFEOperator :: updateMaterialForElementCommonFunction(const
        AMP::Mesh::MeshElement & elem, std::vector<std::vector<double> > & elementInputVectors,
        std::vector<std::vector<double> > & elementInputVectors_pre ) {
      d_currNodes = elem.getElements(AMP::Mesh::Vertex);
      unsigned int numNodesInCurrElem = d_currNodes.size();

      getDofIndicesForCurrentElement(Mechanics::DISPLACEMENT, d_dofIndices);

      std::vector<std::vector<size_t> > auxDofIds;      
      for(unsigned int i = 0; i < Mechanics::TOTAL_NUMBER_OF_VARIABLES; i++) {
        if(i != Mechanics::DISPLACEMENT) {
          if(d_isActive[i]) {
            getDofIndicesForCurrentElement(i, auxDofIds);
            break;
          }
        }
      }//end for i

      elementInputVectors[Mechanics::DISPLACEMENT].resize(3*numNodesInCurrElem);
      if(d_useUpdatedLagrangian) {
        elementInputVectors_pre[Mechanics::DISPLACEMENT].resize(3*numNodesInCurrElem);
      }
      for(unsigned int i = 0; i < Mechanics::TOTAL_NUMBER_OF_VARIABLES; i++) {
        if(i != Mechanics::DISPLACEMENT) {
          if(d_isActive[i]) {
            elementInputVectors[i].resize(numNodesInCurrElem);
            if(d_useUpdatedLagrangian) {
              elementInputVectors_pre[i].resize(numNodesInCurrElem);
            }
          }
        }
<<<<<<< HEAD
=======

        std::vector<double> elementStressVector(6*numGaussPts);
        std::vector<double> elementStrainVector(6*numGaussPts);

        const ::Elem* elemPtr = &(el->getElem());

        d_mechNonlinElem->initializeForCurrentElement( elemPtr, d_materialModel );

        d_mechNonlinElem->computeStressAndStrain(elementInputVectors, elementStressVector, elementStrainVector);

        for(unsigned int i = 0; i < (6*numGaussPts); i++) {
          stress->setValueByGlobalID(gaussPtIndices[i], elementStressVector[i]);
          strain->setValueByGlobalID(gaussPtIndices[i], elementStrainVector[i]);
        }//end for i

      }//end for el

      d_materialModel->postNonlinearAssembly();
    }

    void MechanicsNonlinearFEOperator :: updateMaterialForElementCommonFunction(const
        AMP::Mesh::MeshManager::Adapter::Element & elem, const std::vector<AMP::Mesh::DOFMap::shared_ptr> & dof_maps,
        std::vector<std::vector<double> > & elementInputVectors, std::vector<std::vector<double> > & elementInputVectors_pre )
    {
      unsigned int num_local_type0Dofs = 0;
      for(unsigned int i = 0; i < 3; i++) {
        (dof_maps[0])->getDOFs (elem, d_type0DofIndices[i], i);
        num_local_type0Dofs += d_type0DofIndices[i].size();
>>>>>>> 1f94bae6
      }//end for i

      std::vector<double> elementRefXYZ;
      elementRefXYZ.resize(3*numNodesInCurrElem);

      for(unsigned int r = 0; r < numNodesInCurrElem; r++) {
        for(unsigned int d = 0; d < 3; d++) {
          elementInputVectors[Mechanics::DISPLACEMENT][(3*r) + d] = (d_inVec[Mechanics::DISPLACEMENT])->
            getValueByGlobalID(d_dofIndices[r][d]);
          if(d_useUpdatedLagrangian) {
            elementInputVectors_pre[Mechanics::DISPLACEMENT][(3*r) + d] = (d_inVec_pre[Mechanics::DISPLACEMENT])->
              getValueByGlobalID(d_dofIndices[r][d]);
            elementRefXYZ[(3*r) + d] = d_refXYZ->getValueByGlobalID(d_dofIndices[r][d]);
          }
        }//end for d
        for(unsigned int i = 0; i < Mechanics::TOTAL_NUMBER_OF_VARIABLES; i++) {
          if(i != Mechanics::DISPLACEMENT) {
            if(d_isActive[i]) {
              elementInputVectors[i][r] = (d_inVec[i])->getValueByGlobalID( auxDofIds[r][0] );
              if(d_useUpdatedLagrangian) {
                elementInputVectors_pre[i][r] = (d_inVec_pre[i])->getValueByGlobalID( auxDofIds[r][0] );
              }
            }
          }
        }//end for i
      }//end for r

      createCurrentLibMeshElement();

      if(d_useUpdatedLagrangian) {
        d_mechNULElem->initializeForCurrentElement( d_currElemPtr, d_materialModel );
        d_mechNULElem->assignReferenceXYZ(elementRefXYZ);
      } else {
        d_mechNonlinElem->initializeForCurrentElement( d_currElemPtr, d_materialModel );
      }
    }

<<<<<<< HEAD
    void MechanicsNonlinearFEOperator :: getDofIndicesForCurrentElement(int varId, std::vector<std::vector<size_t> > & dofIds) {
      dofIds.resize(d_currNodes.size());
      for(unsigned int j = 0; j < d_currNodes.size(); j++) {
        d_dofMap[varId]->getDOFs(d_currNodes[j].globalID(), dofIds[j]);
      } // end of j
    }
=======
>>>>>>> 1f94bae6

  }
}//end namespace



<|MERGE_RESOLUTION|>--- conflicted
+++ resolved
@@ -3,12 +3,9 @@
 #include "MechanicsLinearFEOperatorParameters.h"
 #include "utils/Utilities.h"
 #include "utils/InputDatabase.h"
-<<<<<<< HEAD
 #include "vectors/VectorBuilder.h"
-=======
 #include "cell_hex8.h"
 #include "node.h"
->>>>>>> 1f94bae6
 
 namespace AMP {
   namespace Operator {
@@ -190,14 +187,9 @@
           elementInputVectors[Mechanics::DISPLACEMENT][(3*r) + d] = (d_inVec[Mechanics::DISPLACEMENT])->
             getValueByGlobalID( d_dofIndices[r][d] );
           if(d_useUpdatedLagrangian) {
-<<<<<<< HEAD
             elementInputVectors_pre[Mechanics::DISPLACEMENT][(3*r) + d] = (d_inVec_pre[Mechanics::DISPLACEMENT])->
               getValueByGlobalID( d_dofIndices[r][d] );
             elementRefXYZ[(3 * r) + d] = d_refXYZ->getValueByGlobalID( d_dofIndices[r][d] );
-=======
-            elementInputVectors_pre[Mechanics::DISPLACEMENT][(3*r) + d] = (d_inVec_pre[Mechanics::DISPLACEMENT])->getValueByGlobalID( d_type0DofIndices[d][r] );
-            elementRefXYZ[(3 * r) + d] = d_refXYZ->getValueByGlobalID(d_type0DofIndices[d][r]);
->>>>>>> 1f94bae6
           }
         }//end d
         if(d_isActive[Mechanics::TEMPERATURE]) {
@@ -234,32 +226,19 @@
         }
       }//end r
 
-<<<<<<< HEAD
       d_elementOutputVector.resize(3*numNodesInCurrElem);
       for(int i = 0; i < d_elementOutputVector.size(); ++i) {
-=======
-      d_elementOutputVector.resize(num_local_type0Dofs);
-      for(unsigned int i = 0; i < d_elementOutputVector.size(); ++i) {
->>>>>>> 1f94bae6
         d_elementOutputVector[i] = 0.0; 
       }//end i
 
       createCurrentLibMeshElement();
 
       if(d_useUpdatedLagrangian) {
-<<<<<<< HEAD
         d_mechNULElem->initializeForCurrentElement( d_currElemPtr, d_materialModel );
         d_mechNULElem->setElementVectors( elementInputVectors, elementInputVectors_pre, d_elementOutputVector );
         d_mechNULElem->assignReferenceXYZ(elementRefXYZ);
       } else {
         d_mechNonlinElem->initializeForCurrentElement( d_currElemPtr, d_materialModel );
-=======
-        d_mechNULElem->initializeForCurrentElement( elemPtr, d_materialModel );
-        d_mechNULElem->setElementVectors( elementInputVectors, elementInputVectors_pre, d_elementOutputVector );
-        d_mechNULElem->assignReferenceXYZ(elementRefXYZ);
-      } else {
-        d_mechNonlinElem->initializeForCurrentElement( elemPtr, d_materialModel );
->>>>>>> 1f94bae6
         d_mechNonlinElem->setElementVectors( elementInputVectors, d_elementOutputVector );
       }
     }
@@ -326,7 +305,6 @@
         }
 
         if(d_useUpdatedLagrangian) {
-<<<<<<< HEAD
           for(unsigned int j = 0; j < numNodesInCurrElem; j++) {
             for(unsigned int i = 0; i < 3; i++) {
               d_refXYZ->setValueByGlobalID(d_dofIndices[j][i], elementRefXYZ[(3 * j) + i]);
@@ -335,14 +313,6 @@
         }
 
         destroyCurrentLibMeshElement();
-=======
-          for(unsigned int i = 0; i < 3; i++) {
-            for(unsigned int j = 0; j < dofIndices_disp[i].size(); j++) {
-              d_refXYZ->setValueByGlobalID(dofIndices_disp[i][j], elementRefXYZ[(3 * j) + i]);
-            }
-          }
-        }
->>>>>>> 1f94bae6
       }//end for el
 
       if(d_useUpdatedLagrangian) {
@@ -669,37 +639,6 @@
             }
           }
         }
-<<<<<<< HEAD
-=======
-
-        std::vector<double> elementStressVector(6*numGaussPts);
-        std::vector<double> elementStrainVector(6*numGaussPts);
-
-        const ::Elem* elemPtr = &(el->getElem());
-
-        d_mechNonlinElem->initializeForCurrentElement( elemPtr, d_materialModel );
-
-        d_mechNonlinElem->computeStressAndStrain(elementInputVectors, elementStressVector, elementStrainVector);
-
-        for(unsigned int i = 0; i < (6*numGaussPts); i++) {
-          stress->setValueByGlobalID(gaussPtIndices[i], elementStressVector[i]);
-          strain->setValueByGlobalID(gaussPtIndices[i], elementStrainVector[i]);
-        }//end for i
-
-      }//end for el
-
-      d_materialModel->postNonlinearAssembly();
-    }
-
-    void MechanicsNonlinearFEOperator :: updateMaterialForElementCommonFunction(const
-        AMP::Mesh::MeshManager::Adapter::Element & elem, const std::vector<AMP::Mesh::DOFMap::shared_ptr> & dof_maps,
-        std::vector<std::vector<double> > & elementInputVectors, std::vector<std::vector<double> > & elementInputVectors_pre )
-    {
-      unsigned int num_local_type0Dofs = 0;
-      for(unsigned int i = 0; i < 3; i++) {
-        (dof_maps[0])->getDOFs (elem, d_type0DofIndices[i], i);
-        num_local_type0Dofs += d_type0DofIndices[i].size();
->>>>>>> 1f94bae6
       }//end for i
 
       std::vector<double> elementRefXYZ;
@@ -737,15 +676,12 @@
       }
     }
 
-<<<<<<< HEAD
     void MechanicsNonlinearFEOperator :: getDofIndicesForCurrentElement(int varId, std::vector<std::vector<size_t> > & dofIds) {
       dofIds.resize(d_currNodes.size());
       for(unsigned int j = 0; j < d_currNodes.size(); j++) {
         d_dofMap[varId]->getDOFs(d_currNodes[j].globalID(), dofIds[j]);
       } // end of j
     }
-=======
->>>>>>> 1f94bae6
 
   }
 }//end namespace
