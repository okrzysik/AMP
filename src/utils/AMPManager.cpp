#include "AMP/utils/AMPManager.h"
#include "AMP/AMP_TPLs.h"
#include "AMP/IO/PIO.h"
#include "AMP/operators/OperatorFactory.h"
#include "AMP/solvers/SolverFactory.h"
#include "AMP/time_integrators/TimeIntegratorFactory.h"
#include "AMP/utils/AMP_MPI.h"
#include "AMP/utils/FactoryStrategy.hpp"
#include "AMP/utils/KokkosManager.h"
#include "AMP/utils/Utilities.h"

#include "ProfilerApp.h"
#include "StackTrace/ErrorHandlers.h"
#include "StackTrace/StackTrace.h"
#include "StackTrace/Utilities.h"


// Include external packages for startup/shutdown
// clang-format off
#undef NULL_USE
#ifdef USE_CUDA
    #include <cuda.h>
    #include <cuda_runtime_api.h>
    #include "AMP/utils/cuda/helper_cuda.h"
#endif
#ifdef USE_HIP
    // #include <cuda.h>
    #include <hip/hip_runtime_api.h>
    #include "AMP/utils/hip/helper_hip.h"
#endif
#ifdef AMP_USE_TIMER
    #include "MemoryApp.h"
#endif
#ifdef AMP_USE_SAMRAI
    #include "SAMRAI/tbox/Logger.h"
    #include "SAMRAI/tbox/SAMRAIManager.h"
    #include "SAMRAI/tbox/Schedule.h"
    #include "SAMRAI/tbox/StartupShutdownManager.h"
#endif
// clang-format on

#include <algorithm>
#include <array>
#include <csignal>
#include <cstdio>
#include <cstdlib>
#include <cstring>
#include <iostream>
#include <memory>
#include <new>
#include <sstream>
#include <stdexcept>
#include <string.h>
#include <vector>


// Forward declares
namespace AMP {
class KeyData;
}
namespace AMP::Materials {
class Material;
}


namespace AMP {


// Get the elapsed duration
static double getDuration( const std::chrono::time_point<std::chrono::steady_clock> &start )
{
    auto stop  = std::chrono::steady_clock::now();
    int64_t ns = std::chrono::duration_cast<std::chrono::nanoseconds>( stop - start ).count();
    return 1e-9 * ns;
}


// Initialize static member variables
int AMPManager::d_initialized                 = 0;
int AMPManager::d_argc                        = 0;
const char *const *AMPManager::d_argv         = nullptr;
AMPManagerProperties AMPManager::d_properties = AMPManagerProperties();


/****************************************************************************
 *  Get the global communicator                                              *
 ****************************************************************************/
static AMP_MPI comm_world = AMP::AMP_MPI( AMP_COMM_NULL );
const AMP_MPI &AMPManager::getCommWorld() { return comm_world; }
void AMPManager::setCommWorld( const AMP::AMP_MPI &comm ) { comm_world = comm; }


/****************************************************************************
 * Functions to count resources                                              *
 ****************************************************************************/
static std::map<std::string, std::pair<int, int>> resourceMap;
void AMPManager::incrementResource( const std::string &resource )
{
    auto it = resourceMap.find( resource );
    if ( it == resourceMap.end() )
        resourceMap.insert( std::make_pair( resource, std::pair<int, int>( 1, 0 ) ) );
    else
        it->second.first++;
}
void AMPManager::decrementResource( const std::string &resource )
{
    auto it = resourceMap.find( resource );
    if ( it == resourceMap.end() )
        resourceMap.insert( std::make_pair( resource, std::pair<int, int>( 0, 1 ) ) );
    else
        it->second.second++;
}


/****************************************************************************
 * Initialize the AMP package.  This routine performs the following tasks:   *
 ****************************************************************************/
static size_t getStartupMemoryAllocations()
{
#ifdef AMP_USE_TIMER
    auto memory = MemoryApp::getMemoryStats();
    if ( memory.N_new > memory.N_delete )
        return memory.N_new - memory.N_delete;
#endif
    return 0;
}
static char **copy_args( int argc, char **argv )
{
    auto args = new char *[argc];
    for ( int i = 0; i < argc; i++ ) {
        int N   = strlen( argv[i] );
        args[i] = new char[N + 2];
        memset( args[i], 0, N + 2 );
        memcpy( args[i], argv[i], N );
    }
    return args;
}
static size_t N_memory_startup = getStartupMemoryAllocations();
void AMPManager::startup( int &argc, char *argv[], const AMPManagerProperties &properties )
{
    // Check if AMP was previously initialized
    if ( d_initialized == 1 )
        AMP_ERROR( "AMP was previously initialized.  It cannot be reinitialized" );
    if ( d_initialized == -1 )
        AMP_ERROR( "AMP was previously initialized and shutdown.  It cannot be reinitialized" );
    // Begin startup procedure
    auto start = std::chrono::steady_clock::now();
    // Copy full list of input arguments
    d_properties = properties;
    d_argc       = argc;
    d_argv       = copy_args( argc, argv );
    // Initialize the timers (default is disabled)
    PROFILE_DISABLE();
    // Initialize MPI
    auto MPI_start = std::chrono::steady_clock::now();
    AMP_MPI::start_MPI( argc, argv, d_properties.profile_MPI_level );
    auto MPI_time = getDuration( MPI_start );
    // Initialize AMP's MPI
<<<<<<< HEAD
    AMP_INSIST( d_properties.COMM_WORLD != AMP_COMM_NULL && d_properties.COMM_WORLD != MPI_COMM_NULL,
        "AMP comm world cannot be null" );
=======
#if 1
    AMP_INSIST( d_properties.COMM_WORLD != AMP_COMM_NULL, "AMP comm world cannot be null" );
#else
    AMP_INSIST( d_properties.COMM_WORLD != AMP_COMM_NULL &&
                    d_properties.COMM_WORLD != MPI_COMM_NULL,
                "AMP comm world cannot be null" );
#endif
>>>>>>> df2851cf
    comm_world = d_properties.COMM_WORLD;
    // Initialize cuda/hip
    start_CudaOrHip();
    // Initialize Kokkos
    AMP::Utilities::initializeKokkos( argc, argv );
    // Initialize Hypre
    double hypre_time = start_HYPRE();
    // Initialize PETSc
    double petsc_time = start_PETSc();
    // Initialize SAMRAI
    double SAMRAI_time = start_SAMRAI();
    // Initialize error handlers
    setHandlers();
    // Initialization finished
    d_initialized = 1;
    double time   = getDuration( start );
    if ( d_properties.print_startup ) {
        AMP::pout << "Version info:\n" << info() << std::endl;
        AMP::pout.flush();
    }
    if ( d_properties.print_times && comm_world.getRank() == 0 ) {
        printf( "startup time = %0.3f s\n", time );
        if ( MPI_time != 0 )
            printf( "  MPI startup time = %0.3f s\n", MPI_time );
        if ( hypre_time != 0 )
            printf( "  Hypre startup time = %0.3f s\n", hypre_time );
        if ( petsc_time != 0 )
            printf( "  PETSc startup time = %0.3f s\n", petsc_time );
        if ( SAMRAI_time != 0 )
            printf( "  SAMRAI startup time = %0.3f s\n", SAMRAI_time );
        printf( "\n" );
    }
}


/****************************************************************************
 * Shutdown the AMP package                                                  *
 ****************************************************************************/
void AMPManager::shutdown()
{
    auto start_time = std::chrono::steady_clock::now();
    int rank        = comm_world.getRank();
    if ( d_initialized == 0 )
        AMP_ERROR( "AMP is not initialized, did you forget to call startup" );
    if ( d_initialized == -1 )
        AMP_ERROR( "Calling shutdown more than once is invalid" );
    d_initialized = -1;
    // Clear error handlers
    clearHandlers();
    // Disable MPI_Abort
    d_properties.use_MPI_Abort = false;
    StackTrace::Utilities::setAbortBehavior( true, 2 );
    // Shutdown the parallel IO
    stopLogging();
    // Shutdown the profiler
    PROFILE_DISABLE();
    // Syncronize all ranks
    comm_world.barrier();
    // Shutdown SAMRAI
    double SAMRAI_time = stop_SAMRAI();
    // Shudown PETSc
    double petsc_time = stop_PETSc();
    // Shudown Hypre
    double hypre_time = stop_HYPRE();
    // shutdown Kokkos
    AMP::Utilities::finalizeKokkos();
    // Shutdown MPI
    auto MPI_start = std::chrono::steady_clock::now();
    AMP_MPI::stop_MPI();
    auto MPI_time = getDuration( MPI_start );
    // Print any AMP_MPI leaks
    if ( AMP_MPI::MPI_Comm_created() != AMP_MPI::MPI_Comm_destroyed() ) {
        printf( "Rank %i detected AMP_MPI comm leak: %i %i\n",
                rank,
                static_cast<int>( AMP_MPI::MPI_Comm_created() ),
                static_cast<int>( AMP_MPI::MPI_Comm_destroyed() ) );
    }
    // Clear input arguments
    for ( int i = 0; i < d_argc; i++ )
        delete[] d_argv[i];
    delete[] d_argv;
    d_argc = 0;
    d_argv = nullptr;
    // Clear the factories
    AMP::FactoryStrategy<AMP::KeyData>::clear();
    AMP::FactoryStrategy<AMP::Materials::Material>::clear();
    AMP::Operator::OperatorFactory::clear();
    AMP::Solver::SolverFactory::clear();
    AMP::TimeIntegrator::TimeIntegratorFactory::clear();
    // List shutdown times
    double shutdown_time = getDuration( start_time );
    if ( d_properties.print_times && rank == 0 ) {
        printf( "shutdown time = %0.3f s\n", shutdown_time );
        if ( SAMRAI_time != 0 )
            printf( "  SAMRAI shutdown time = %0.3f s\n", SAMRAI_time );
        if ( petsc_time != 0 )
            printf( "  PETSc shutdown time = %0.3f s\n", petsc_time );
        if ( hypre_time != 0 )
            printf( "  Hypre shutdown time = %0.3f s\n", hypre_time );
        if ( MPI_time != 0 )
            printf( "  MPI shutdown time = %0.3f s\n", MPI_time );
        printf( "\n" );
    }
    // Print resource counts
    for ( const auto &x : resourceMap ) {
        if ( x.second.first != x.second.second ) {
            printf( "%s:\n", x.first.data() );
            printf( "    %i created\n", x.second.first );
            printf( "    %i destroyed\n", x.second.second );
        }
    }
    resourceMap.clear();
    // Shutdown timer and print memory leaks on rank 0
    PROFILE_DISABLE();
#ifdef AMP_USE_TIMER
    if ( d_properties.print_memory != 0 ) {
        auto memory = MemoryApp::getMemoryStats();
        bool leaks  = memory.N_new > ( memory.N_delete + N_memory_startup );
        if ( ( rank == 0 && leaks ) || d_properties.print_memory == 1 ) {
            std::cout << std::endl << "N_memory_startup: " << N_memory_startup << std::endl;
            MemoryApp::print( std::cout );
        }
    }
#endif
    // Wait 50 milli-seconds for all processors to finish
    Utilities::sleep_ms( 50 );
}


/****************************************************************************
 * Restart AMP                                                               *
 ****************************************************************************/
void AMPManager::restart()
{
    if ( d_initialized != 1 )
        AMP_ERROR( "AMP is not initialized or has been shutdown" );
#ifdef AMP_USE_SAMRAI
    SAMRAI::tbox::SAMRAIManager::shutdown();
    SAMRAI::tbox::SAMRAIManager::startup();
#endif
}


/****************************************************************************
 * Function to start/stop SAMRAI                                             *
 ****************************************************************************/
#ifdef AMP_USE_SAMRAI
template<typename T>
class hasClearTimers
{
private:
    template<typename C>
    static char &test( decltype( &C::clearTimers ) );
    template<typename C>
    static int &test( ... );

public:
    static constexpr bool value = sizeof( test<T>( 0 ) ) == sizeof( char );
};
template<typename T>
typename std::enable_if_t<hasClearTimers<T>::value, void> clearTimers( const T &obj )
{
    obj.clearTimers();
}
template<typename T>
typename std::enable_if_t<!hasClearTimers<T>::value, void> clearTimers( const T & )
{
}
double AMPManager::start_SAMRAI()
{
    auto start = std::chrono::steady_clock::now();
    #ifdef AMP_USE_MPI
    SAMRAI::tbox::SAMRAI_MPI::init( AMP_MPI( AMP_COMM_WORLD ).getCommunicator() );
    #else
    SAMRAI::tbox::SAMRAI_MPI::initMPIDisabled();
    #endif
    SAMRAI::tbox::SAMRAIManager::initialize();
    SAMRAI::tbox::SAMRAIManager::startup();
    SAMRAI::tbox::SAMRAIManager::setMaxNumberPatchDataEntries( 2048 );
    return getDuration( start );
}
double AMPManager::stop_SAMRAI()
{
    auto start = std::chrono::steady_clock::now();
    SAMRAI::tbox::PIO::finalize();
    SAMRAI::tbox::SAMRAIManager::shutdown();
    SAMRAI::tbox::SAMRAIManager::finalize();
    SAMRAI::tbox::SAMRAI_MPI::finalize();
    clearTimers( SAMRAI::tbox::Schedule() );
    return getDuration( start );
}
#else
double AMPManager::start_SAMRAI() { return 0; }
double AMPManager::stop_SAMRAI() { return 0; }
#endif


/****************************************************************************
 * Function to start/stop CUDA                                               *
 ****************************************************************************/
double AMPManager::start_CudaOrHip()
{
    if ( !d_properties.initialize_device )
        return 0;
    auto start = std::chrono::steady_clock::now();
#if defined( USE_DEVICE )
    if ( d_properties.bind_process_to_accelerator ) {
        AMP::Utilities::setenv( "RDMAV_FORK_SAFE", "1" );
        auto nodeComm = comm_world.splitByNode();
        auto nodeRank = nodeComm.getRank();
        int deviceCount;

    #if defined( USE_CUDA )
        checkCudaErrors( cudaGetDeviceCount( &deviceCount ) ); // How many GPUs?
        int device_id = nodeRank % deviceCount;
        checkCudaErrors( cudaSetDevice( device_id ) ); // Map MPI-process to a GPU
    #else
        checkHipErrors( hipGetDeviceCount( &deviceCount ) ); // How many GPUs?
        int device_id = nodeRank % deviceCount;
        checkHipErrors( hipSetDevice( device_id ) ); // Map MPI-process to a GPU
    #endif
    }

    void *tmp;
    #if defined( USE_CUDA )
    checkCudaErrors( cudaMallocManaged( &tmp, 10, cudaMemAttachGlobal ) );
    checkCudaErrors( cudaFree( tmp ) );
    #else
    checkHipErrors( hipMallocManaged( &tmp, 10, hipMemAttachGlobal ) );
    checkHipErrors( hipFree( tmp ) );
    #endif
#endif
    return getDuration( start );
}


/****************************************************************************
 * Empty constructor to setup default AMPManagerProperties                   *
 ****************************************************************************/
AMPManagerProperties::AMPManagerProperties() : COMM_WORLD( AMP_COMM_WORLD )
{
    auto defaultSignals = StackTrace::defaultSignalsToCatch();
    catch_signals       = std::set( defaultSignals.begin(), defaultSignals.end() );
}


/****************************************************************************
 *  Some simple functions                                                    *
 ****************************************************************************/
bool AMPManager::isInitialized() { return d_initialized != 0; }
bool AMPManager::isFinalized() { return d_initialized == -1; }
std::tuple<int, const char *const *> AMPManager::get_args()
{
    return std::tuple<int, const char *const *>( d_argc, d_argv );
}

AMPManagerProperties AMPManager::getAMPManagerProperties()
{
    AMP_INSIST( d_initialized, "AMP has not been initialized" );
    return d_properties;
}


} // namespace AMP

/***********************************************************************
 * C interfaces                                                         *
 ***********************************************************************/
extern "C" {
void amp_startup_f( int argc, char **argv ) { AMP::AMPManager::startup( argc, argv ); }
void amp_shutdown_f( void ) { AMP::AMPManager::shutdown(); }
bool amp_initialized_f( void ) { return AMP::AMPManager::isInitialized(); }
bool amp_finalized_f( void ) { return AMP::AMPManager::isFinalized(); }
}<|MERGE_RESOLUTION|>--- conflicted
+++ resolved
@@ -156,10 +156,6 @@
     AMP_MPI::start_MPI( argc, argv, d_properties.profile_MPI_level );
     auto MPI_time = getDuration( MPI_start );
     // Initialize AMP's MPI
-<<<<<<< HEAD
-    AMP_INSIST( d_properties.COMM_WORLD != AMP_COMM_NULL && d_properties.COMM_WORLD != MPI_COMM_NULL,
-        "AMP comm world cannot be null" );
-=======
 #if 1
     AMP_INSIST( d_properties.COMM_WORLD != AMP_COMM_NULL, "AMP comm world cannot be null" );
 #else
@@ -167,7 +163,6 @@
                     d_properties.COMM_WORLD != MPI_COMM_NULL,
                 "AMP comm world cannot be null" );
 #endif
->>>>>>> df2851cf
     comm_world = d_properties.COMM_WORLD;
     // Initialize cuda/hip
     start_CudaOrHip();
