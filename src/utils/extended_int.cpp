--- conflicted
+++ resolved
@@ -214,10 +214,7 @@
     return static_cast<double>( x2 ) == inf;
 }
 static_assert( testMult() );
-<<<<<<< HEAD
-=======
 
 #endif
 
->>>>>>> 725a2c96
 #endif