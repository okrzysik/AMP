--- conflicted
+++ resolved
@@ -40,36 +40,10 @@
 bool AMPManager::called_PetscInitialize=false;
 bool AMPManager::use_MPI_Abort=true;
 bool AMPManager::print_times=false;
-<<<<<<< HEAD
-AMP_MPI AMPManager::comm=AMP::AMP_MPI();
+AMP_MPI AMPManager::comm_world=AMP::AMP_MPI();
 int AMPManager::argc=0;
 char** AMPManager::argv=NULL;
 AMPManagerProperties AMPManager::properties=AMPManagerProperties();
-=======
-AMP_MPI AMPManager::comm_world=AMP::AMP_MPI();
-void* AMPManager::lminit=NULL;
-int AMPManager::argc_libmesh=0;
-char** AMPManager::argv_libmesh=NULL;
-
-
-// Function to alter the command line arguments for libmesh
-#ifdef USE_LIBMESH
-static int add_libmesh_cmdline ( int argc , char **argv, char ***argv_new )
-{
-    const int N_add = 0;    // Number of additional arguments we want to add
-    // Copy the existing command-line arguments (shifting by the number of additional arguments)
-    *argv_new = new char*[argc+N_add];
-    for ( int i = 0 ; i != argc ; i++ ) {
-        (*argv_new)[i] = new char [ strlen ( argv[i] ) + 1 ];
-        strcpy ( (*argv_new)[i] , argv[i] );
-    }
-    /*// Add command to keep cout from all processors (not just rank 0)
-    (*argv_new)[argc] = new char [12];
-    strcpy ( (*argv_new)[argc] , "--keep-cout" );*/
-    return argc+N_add;
-}
-#endif
->>>>>>> d5a3cb64
 
 
 // Function to get the current time (preferably using a hi resolution timer
@@ -103,21 +77,16 @@
 void AMPManager::startup(int argc_in, char *argv_in[], const AMPManagerProperties &properties_in)
 {
     // Check if AMP was previously initialized
-<<<<<<< HEAD
-    if ( initialized )
-        AMP_ERROR("AMP was previously initialized");
+    if ( initialized==1 )
+        AMP_ERROR("AMP was previously initialized and shutdown.  It cannot be reinitialized");
+    if ( initialized==-1 )
+        AMP_ERROR("AMP was previously initialized and shutdown.  It cannot be reinitialized");
     double start_time = time();
     double startup_time=0, petsc_time=0, MPI_time=0;
     argc = argc_in;
     argv = argv_in;
     properties = properties_in;
     print_times = properties.print_times;
-=======
-    if ( initialized==1 )
-        AMP_ERROR("AMP was previously initialized and shutdown.  It cannot be reinitialized");
-    if ( initialized==-1 )
-        AMP_ERROR("AMP was previously initialized and shutdown.  It cannot be reinitialized");
->>>>>>> d5a3cb64
     // Set the abort method
     AMPManager::use_MPI_Abort = properties.use_MPI_Abort;
     // Initialize PETSc
@@ -148,35 +117,10 @@
         }
     #endif
     // Initialize AMP's MPI
-<<<<<<< HEAD
-    comm = AMP_MPI(AMP_COMM_WORLD);
-    int size1 = comm.getSize();
-    #ifdef USE_MPI
-        int size2 = 0;
-        MPI_Comm_size(MPI_COMM_WORLD,&size2);
-    #else
-        int size2 = 1;
-    #endif
-    AMP_INSIST(size1==size2,"AMP's MPI size does not match MPI_COMM_WORLD");
-=======
     if ( properties.COMM_WORLD == AMP_COMM_WORLD ) 
         comm_world = AMP_MPI(MPI_COMM_WORLD);
     else
-        comm_world = AMP_MPI(properties.COMM_WORLD);
-    // Initialize LibMesh (must be done after initializing PETSc and MPI)
-    #ifdef USE_LIBMESH
-        double libmesh_start_time = time();
-        argc_libmesh = add_libmesh_cmdline(argc,argv,&argv_libmesh);
-        lminit = (void*) new LibMeshInit(argc_libmesh,argv_libmesh);
-        // Reset the PETSc communicator back to the global communicator
-        // LibMesh resets it to it's communicator regardless of whether it initializes it or not
-        #ifdef USE_PETSC
-            PETSC_COMM_WORLD = MPI_COMM_WORLD;
-        #endif
-        libmesh_time = time()-libmesh_start_time;
-    #endif
->>>>>>> d5a3cb64
-    // Initialize the parallel IO
+        comm_world = AMP_MPI(properties.COMM_WORLD);    // Initialize the parallel IO
     PIO::initialize();
     // Initialize the random number generator
     AMP::RNG::initialize(123);
@@ -204,14 +148,8 @@
 void AMPManager::shutdown()
 {    
     double start_time = time();
-<<<<<<< HEAD
     double shutdown_time=0, petsc_time=0, MPI_time=0;
-    int rank = comm.getRank();
-=======
-    double shutdown_time=0, petsc_time=0, MPI_time=0, libmesh_time=0;
     int rank = comm_world.getRank();
->>>>>>> d5a3cb64
-    // Check if AMP was previously initialized
     if ( initialized==0 )
         AMP_ERROR("AMP is not initialized, did you forget to call startup or call shutdown more than once");
     if ( initialized==-1 )
@@ -251,7 +189,6 @@
             printf(" MPI shutdown time = %0.3f s\n",MPI_time);
     }
     // Wait 50 milli-seconds for all processors to finish
-    initialized = -1;
     Sleep(50);
 }
 
