--- conflicted
+++ resolved
@@ -281,12 +281,8 @@
     // Check if two array sizes are equal
     CONSTEXPR ARRAY_ATTRIBUTE bool operator==( const ArraySize &rhs ) const
     {
-<<<<<<< HEAD
-        return d_ndim == rhs.d_ndim && d_N[0] == rhs.d_N[0] && d_N[1] == rhs.d_N[1] && d_N[2] == rhs.d_N[2] && d_N[3] == rhs.d_N[3] && d_N[4] == rhs.d_N[4];
-=======
         return d_ndim == rhs.d_ndim && d_N[0] == rhs.d_N[0] && d_N[1] == rhs.d_N[1] &&
                d_N[2] == rhs.d_N[2] && d_N[3] == rhs.d_N[3] && d_N[4] == rhs.d_N[4];
->>>>>>> 0c1fdc67
     }
 
     // Check if two array sizes are equal (ignoring the dimension)
