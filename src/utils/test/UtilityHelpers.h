--- conflicted
+++ resolved
@@ -16,11 +16,8 @@
 #include <cstdio>
 #include <limits>
 #include <random>
-<<<<<<< HEAD
-=======
 #include <set>
 #include <thread>
->>>>>>> 8cf2a2a3
 #include <type_traits>
 #include <vector>
 
