--- conflicted
+++ resolved
@@ -1121,7 +1121,6 @@
         return;
     int N_it = 5000;
     auto t1  = MPI_CLASS::time();
-<<<<<<< HEAD
     for ( int i = 0; i < N_it; i++ )
         [[maybe_unused]] AMP::AMP_MPI comm;
     auto t2 = MPI_CLASS::time();
@@ -1133,19 +1132,6 @@
     auto t4 = MPI_CLASS::time();
     for ( int i = 0; i < N_it; i++ )
         [[maybe_unused]] AMP::AMP_MPI comm( AMP_COMM_WORLD );
-=======
-    for ( int i = 0; i < N_it; i++ ) [[maybe_unused]]
-        AMP::AMP_MPI comm;
-    auto t2 = MPI_CLASS::time();
-    for ( int i = 0; i < N_it; i++ ) [[maybe_unused]]
-        AMP::AMP_MPI comm( AMP_COMM_NULL );
-    auto t3 = MPI_CLASS::time();
-    for ( int i = 0; i < N_it; i++ ) [[maybe_unused]]
-        AMP::AMP_MPI comm( AMP_COMM_SELF );
-    auto t4 = MPI_CLASS::time();
-    for ( int i = 0; i < N_it; i++ ) [[maybe_unused]]
-        AMP::AMP_MPI comm( AMP_COMM_WORLD );
->>>>>>> 592f4711
     auto t5 = MPI_CLASS::time();
     printf( "Time to create empty comm: %i ns\n", (int) ( 1e9 * ( t2 - t1 ) / N_it ) );
     printf( "Time to create AMP_COMM_NULL: %i ns\n", (int) ( 1e9 * ( t3 - t2 ) / N_it ) );
