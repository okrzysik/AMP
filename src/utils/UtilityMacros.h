--- conflicted
+++ resolved
@@ -172,10 +172,7 @@
     #define DISABLE_WARNINGS              \
         _Pragma( "warning (push)" )       \
         _Pragma( "warning disable 1011" ) \
-<<<<<<< HEAD
-=======
         _Pragma( "warning disable 61" )   \
->>>>>>> c6b80a67
         _Pragma( "warning disable 1478" )   
     #define ENABLE_WARNINGS _Pragma( "warning(pop)" )
 #else
