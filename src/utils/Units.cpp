--- conflicted
+++ resolved
@@ -83,11 +83,8 @@
 static_assert( Units::convert( Units::getUnitPrefix( "E" ) ) == 1e18 );
 static_assert( Units::convert( Units::getUnitPrefix( "Z" ) ) == 1e21 );
 static_assert( Units::convert( Units::getUnitPrefix( "Y" ) ) == 1e24 );
-<<<<<<< HEAD
-=======
 
 #if !defined( __INTEL_COMPILER ) 
->>>>>>> 4ff17a3f
 static_assert( Units( "meter" ).getType() == UnitType::length );
 static_assert( Units( "gram" ).getType() == UnitType::mass );
 static_assert( Units( "second" ).getType() == UnitType::time );
@@ -110,10 +107,6 @@
 static_assert( approx_equal( Units( "pt" ).convert( Units( "litre" ) ), 568.26125 ) );
 static_assert( approx_equal( Units( "oz" ).convert( Units( "g" ) ), 28.349523125 ) );
 static_assert( approx_equal( Units( "ton" ).convert( Units( "lb" ) ), 2240 ) );
-<<<<<<< HEAD
-
-=======
 #endif
->>>>>>> 4ff17a3f
 
 } // namespace AMP