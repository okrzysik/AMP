--- conflicted
+++ resolved
@@ -433,11 +433,7 @@
         throw std::logic_error( "Not finished" );
     }
     uint64_t hash = h ^ x;
-<<<<<<< HEAD
-#ifdef USE_MPI
-=======
-#ifdef AMP_USE_MPI
->>>>>>> 024893d8
+#ifdef AMP_USE_MPI
     MPI_Bcast( &hash, 1, MPI_UINT64_T, 0, comm );
 #endif
     return hash;
