--- conflicted
+++ resolved
@@ -183,25 +183,9 @@
                              createLinearTimeOperatorInternally=TRUE
                              CallCalcIC=TRUE
   Preconditioner{
-<<<<<<< HEAD
-     print_info_level = 0
-     max_iterations = 1
-     max_error = 1e-10
-     problem_symmetric =TRUE
-     smoother_pre_or_post = "both"
-     smoother_params{
-        relaxation_type = "Gauss-Seidel"
-        relaxation_sweeps = 2
-     }
-     coarse_max_size = 100
-//        print_info_level = 3
-//        max_iterations = 10
-//        max_error = 1e-10
-=======
         print_info_level = 0
         max_iterations = 10
         max_error = 1e-10
->>>>>>> e0b6704a
    }
 }
 
