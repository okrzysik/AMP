# Set some CMake properties
CMAKE_MINIMUM_REQUIRED(VERSION 2.6)
CMAKE_POLICY(SET CMP0014 OLD)


MESSAGE ("===============")
MESSAGE ("Configuring AMP")
MESSAGE ("===============")


# Prevent users from building in place
IF ("${CMAKE_CURRENT_SOURCE_DIR}" STREQUAL "${CMAKE_CURRENT_BINARY_DIR}" )
  MESSAGE ( FATAL_ERROR "Building AMP in place is a bad idea" )
ENDIF ()


PROJECT (AMP)
ENABLE_LANGUAGE (Fortran)

# Set testing paramaters
SET ( DROP_METHOD "http" )
SET ( DROP_SITE "thyme.ornl.gov" )
SET ( DROP_LOCATION "/CDash/submit.php?project=AMP" )
SET ( TRIGGER_SITE "" )
SET ( DROP_SITE_CDASH TRUE )
ENABLE_TESTING ()
INCLUDE (CTest)

# Identify the source and build directories
SET (AMP_SOURCE_DIR ${CMAKE_CURRENT_SOURCE_DIR} )
SET (AMP_BUILD_DIR ${CMAKE_CURRENT_BINARY_DIR} )
IF ( NOT AMP_INSTALL_DIR )
  SET ( AMP_INSTALL_DIR ${AMP_BUILD_DIR}/ampdir )
ENDIF()
MESSAGE ( "Installing AMP in "${AMP_INSTALL_DIR} )
SET (CMAKE_MODULE_PATH ${AMP_SOURCE_DIR} ${AMP_SOURCE_DIR}/cmake)

# Set Cmake include files
INCLUDE ( CheckIncludeFile )
INCLUDE ( macros )
INCLUDE ( libraries )

<<<<<<< HEAD
=======
# Create the target for documentation
SET ( DOXYFILE_IN ${AMP_SOURCE_DIR}/doxygen/Doxyfile.in)
SET ( DOXY_HEADER_FILE ${AMP_SOURCE_DIR}/doxygen/html/header.html )
SET ( DOXY_FOOTER_FILE ${AMP_SOURCE_DIR}/doxygen/html/footer.html )
SET ( DOXY_LATEX_HEADER_FILE ${AMP_SOURCE_DIR}/doxygen/header.tex )
SET ( DOXYFILE_OUTPUT_DIR ${AMP_INSTALL_DIR}/doc/ )
SET ( DOXYFILE_SRC_HTML_DIR ${AMP_SOURCE_DIR}/doxygen/html )
SET ( DOXYFILE_SOURCE_DIR ${AMP_SOURCE_DIR}/src )
SET ( REL_PACKAGE_HTML "" )
SET ( DOXYGEN_MACROS "USE_SUNDIALS:=1" )
INCLUDE (UseDoxygen)
>>>>>>> 16cda6b9

# Create custom targets for build-test, check, and distclean
ADD_CUSTOM_TARGET ( build-test )
ADD_CUSTOM_TARGET ( check COMMAND  make test  )
ADD_DISTCLEAN ()


# Check the compile mode and compile flags
VERIFY_VARIABLE ( "COMPILE_MODE" )
IF ( ${COMPILE_MODE} STREQUAL "debug" )
  SET_DEBUG_MACROS()
ELSE ()
  IF ( ${COMPILE_MODE} STREQUAL "optimized" )
    SET_OPTIMIZED_MACROS()
  ELSE ()
    MESSAGE ( FATAL_ERROR "COMPILE_MODE must be either debug or optimized" )
  ENDIF()
ENDIF()


# Configure external libraries
CONFIGURE_MPI ()   # MPI must be before other libraries
CONFIGURE_TRILINOS_LIBRARIES ()
CONFIGURE_SUNDIALS_LIBRARIES ()
CONFIGURE_PETSC_LIBRARIES ()
CONFIGURE_HYPRE_LIBRARIES ()
CONFIGURE_X11_LIBRARIES ()
CONFIGURE_BLAS ()
CONFIGURE_LAPACK ()
CONFIGURE_LIBMESH ()
CONFIGURE_SILO ()
CONFIGURE_HDF5 ()
CONFIGURE_BOOST ()


# Configure AMP (all external libraries must be configured first)
CONFIGURE_AMP ()


# Some more configure options
CONFIGURE_TIMERS ()
CONFIGURE_LINE_COVERAGE ()
ADD_DEFINITIONS ( -DCMAKE_CONFIGURED )
INCLUDE (FortranCInterface)
FORTRANCINTERFACE_HEADER ( ${AMP_INSTALL_DIR}/include/utils/FC.h MACRO_NAMESPACE "FC_" )
if( (${CMAKE_Fortran_COMPILER_ID} STREQUAL "Intel") AND (${CMAKE_SYSTEM_NAME} STREQUAL "Darwin") )
	set(CMAKE_Fortran_FLAGS_DEBUG "${CMAKE_Fortran_FLAGS_DEBUG} -fno-common")
	set(CMAKE_Fortran_FLAGS_RELEASE "${CMAKE_Fortran_FLAGS_RELEASE} -fno-common")
	set(CMAKE_Fortran_FLAGS "${CMAKE_Fortran_FLAGS} -fno-common")
endif( (${CMAKE_Fortran_COMPILER_ID} STREQUAL "Intel") AND (${CMAKE_SYSTEM_NAME} STREQUAL "Darwin") )


# Create the target for documentation
SET ( DOXYFILE_IN ${AMP_SOURCE_DIR}/doxygen/Doxyfile.in)
SET ( DOXY_HEADER_FILE ${AMP_SOURCE_DIR}/doxygen/html/header.html )
SET ( DOXY_FOOTER_FILE ${AMP_SOURCE_DIR}/doxygen/html/footer.html )
SET ( DOXYFILE_OUTPUT_DIR ${AMP_INSTALL_DIR}/doc/ )
SET ( DOXYFILE_SRC_HTML_DIR ${AMP_SOURCE_DIR}/doxygen/html )
SET ( DOXYFILE_SOURCE_DIR "${AMP_DOC_DIRS}"  )
SET ( REL_PACKAGE_HTML "" )
SET ( DOXYGEN_MACROS "USE_SUNDIALS:=1" )
INCLUDE (UseDoxygen)


# Add the src directory
ADD_SUBDIRECTORY ( src )


# Save the configuration info for applications 
SAVE_CMAKE_FLAGS()

<|MERGE_RESOLUTION|>--- conflicted
+++ resolved
@@ -40,20 +40,6 @@
 INCLUDE ( macros )
 INCLUDE ( libraries )
 
-<<<<<<< HEAD
-=======
-# Create the target for documentation
-SET ( DOXYFILE_IN ${AMP_SOURCE_DIR}/doxygen/Doxyfile.in)
-SET ( DOXY_HEADER_FILE ${AMP_SOURCE_DIR}/doxygen/html/header.html )
-SET ( DOXY_FOOTER_FILE ${AMP_SOURCE_DIR}/doxygen/html/footer.html )
-SET ( DOXY_LATEX_HEADER_FILE ${AMP_SOURCE_DIR}/doxygen/header.tex )
-SET ( DOXYFILE_OUTPUT_DIR ${AMP_INSTALL_DIR}/doc/ )
-SET ( DOXYFILE_SRC_HTML_DIR ${AMP_SOURCE_DIR}/doxygen/html )
-SET ( DOXYFILE_SOURCE_DIR ${AMP_SOURCE_DIR}/src )
-SET ( REL_PACKAGE_HTML "" )
-SET ( DOXYGEN_MACROS "USE_SUNDIALS:=1" )
-INCLUDE (UseDoxygen)
->>>>>>> 16cda6b9
 
 # Create custom targets for build-test, check, and distclean
 ADD_CUSTOM_TARGET ( build-test )
@@ -110,9 +96,10 @@
 SET ( DOXYFILE_IN ${AMP_SOURCE_DIR}/doxygen/Doxyfile.in)
 SET ( DOXY_HEADER_FILE ${AMP_SOURCE_DIR}/doxygen/html/header.html )
 SET ( DOXY_FOOTER_FILE ${AMP_SOURCE_DIR}/doxygen/html/footer.html )
+SET ( DOXY_LATEX_HEADER_FILE ${AMP_SOURCE_DIR}/doxygen/header.tex )
 SET ( DOXYFILE_OUTPUT_DIR ${AMP_INSTALL_DIR}/doc/ )
 SET ( DOXYFILE_SRC_HTML_DIR ${AMP_SOURCE_DIR}/doxygen/html )
-SET ( DOXYFILE_SOURCE_DIR "${AMP_DOC_DIRS}"  )
+SET ( DOXYFILE_SOURCE_DIR ${AMP_SOURCE_DIR}/src )
 SET ( REL_PACKAGE_HTML "" )
 SET ( DOXYGEN_MACROS "USE_SUNDIALS:=1" )
 INCLUDE (UseDoxygen)
